--- conflicted
+++ resolved
@@ -64,13 +64,9 @@
     javacOptions ++= Seq("-source", "1.8", "-target", "1.8"),
     scalacOptions := Seq("-target:jvm-1.8", "-deprecation"),
     libraryDependencies ++= pactTestFramework ++ Seq(
-<<<<<<< HEAD
       "ndla" %% "language" % "1.0.0",
-=======
+      "ndla" %% "mapping" % "0.15",
       "ndla" %% "network" % "0.47",
->>>>>>> a7361682
-      "ndla" %% "mapping" % "0.15",
-      "ndla" %% "network" % "0.44",
       "ndla" %% "scalatestsuite" % "0.3" % "test",
       "joda-time" % "joda-time" % "2.10",
       "org.scalatra" %% "scalatra" % Scalatraversion,
