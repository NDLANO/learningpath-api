--- conflicted
+++ resolved
@@ -36,13 +36,8 @@
     javacOptions ++= Seq("-source", "1.8", "-target", "1.8"),
     scalacOptions := Seq("-target:jvm-1.8"),
     libraryDependencies ++= Seq(
-<<<<<<< HEAD
-      "ndla" %% "network" % "0.24",
+      "ndla" %% "network" % "0.26",
       "ndla" %% "mapping" % "0.6",
-=======
-      "ndla" %% "network" % "0.26",
-      "ndla" %% "mapping" % "0.5",
->>>>>>> b13f99c3
       "joda-time" % "joda-time" % "2.8.2",
       "org.scalatra" %% "scalatra" % Scalatraversion,
       "org.scalatra" %% "scalatra-scalatest" % Scalatraversion % "test",
