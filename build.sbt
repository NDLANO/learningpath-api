--- conflicted
+++ resolved
@@ -34,14 +34,9 @@
     javacOptions ++= Seq("-source", "1.8", "-target", "1.8"),
     scalacOptions := Seq("-target:jvm-1.8"),
     libraryDependencies ++= Seq(
-<<<<<<< HEAD
-      "joda-time" % "joda-time" % "2.8.2",
       "ndla" %% "network" % "0.6",
-=======
-      "ndla" %% "network" % "0.4",
       "ndla" %% "mapping" % "0.2",
       "joda-time" % "joda-time" % "2.8.2",
->>>>>>> 08817c2b
       "org.specs2" %% "specs2-core" % "2.4.14" % "test",
       "org.scalatra" %% "scalatra" % Scalatraversion,
       "org.scalatra" %% "scalatra-scalatest" % Scalatraversion % "test",
