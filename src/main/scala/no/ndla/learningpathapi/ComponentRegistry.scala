/*
 * Part of NDLA learningpath_api.
 * Copyright (C) 2016 NDLA
 *
 * See LICENSE
 *
 */

package no.ndla.learningpathapi

import no.ndla.learningpathapi.controller.{HealthController, InternController, LearningpathControllerV2}
import no.ndla.learningpathapi.integration._
import no.ndla.learningpathapi.repository.LearningPathRepositoryComponent
import no.ndla.learningpathapi.service._
import no.ndla.learningpathapi.service.search.{
  SearchConverterServiceComponent,
<<<<<<< HEAD
  SearchIndexServiceComponent,
  SearchService
=======
  SearchIndexService,
  SearchServiceComponent
>>>>>>> dc0c8d2a
}
import no.ndla.learningpathapi.validation.{
  LanguageValidator,
  LearningPathValidator,
  LearningStepValidator,
  TitleValidator
}
import no.ndla.network.NdlaClient
import org.postgresql.ds.PGPoolingDataSource
import scalikejdbc.{ConnectionPool, DataSourceConnectionPool}

object ComponentRegistry
    extends LearningpathControllerV2
    with InternController
    with HealthController
    with LearningPathRepositoryComponent
    with ReadService
    with UpdateService
    with SearchConverterServiceComponent
<<<<<<< HEAD
    with SearchService
    with SearchIndexServiceComponent
=======
    with SearchServiceComponent
    with SearchIndexService
>>>>>>> dc0c8d2a
    with TaxonomyApiClient
    with NdlaClient
    with ImageApiClientComponent
    with ArticleImportClient
    with MigrationApiClient
    with ConverterService
    with Elastic4sClient
    with DatasourceComponent
    with ImportService
    with KeywordsServiceComponent
    with Clock
    with LanguageValidator
    with LearningPathValidator
    with LearningStepValidator
    with TitleValidator
    with SearchApiClient {

  def connectToDatabase(): Unit =
    ConnectionPool.singleton(new DataSourceConnectionPool(dataSource))

  implicit val swagger = new LearningpathSwagger

  lazy val dataSource = new PGPoolingDataSource()
  dataSource.setUser(LearningpathApiProperties.MetaUserName)
  dataSource.setPassword(LearningpathApiProperties.MetaPassword)
  dataSource.setDatabaseName(LearningpathApiProperties.MetaResource)
  dataSource.setServerName(LearningpathApiProperties.MetaServer)
  dataSource.setPortNumber(LearningpathApiProperties.MetaPort)
  dataSource.setInitialConnections(LearningpathApiProperties.MetaInitialConnections)
  dataSource.setMaxConnections(LearningpathApiProperties.MetaMaxConnections)
  dataSource.setCurrentSchema(LearningpathApiProperties.MetaSchema)

  connectToDatabase()

  lazy val learningPathRepository = new LearningPathRepository
  lazy val readService = new ReadService
  lazy val updateService = new UpdateService
  lazy val searchConverterService = new SearchConverterService
  lazy val searchService = new SearchService
  lazy val searchIndexService = new SearchIndexService
  lazy val converterService = new ConverterService
  lazy val clock = new SystemClock
  lazy val learningpathControllerV2 = new LearningpathControllerV2
  lazy val internController = new InternController
  lazy val resourcesApp = new ResourcesApp
  lazy val taxononyApiClient = new TaxonomyApiClient
  lazy val ndlaClient = new NdlaClient
  lazy val imageApiClient = new ImageApiClient
  lazy val articleImportClient = new ArticleImportClient
  lazy val importService = new ImportService
  lazy val keywordsService = new KeywordsService
  lazy val migrationApiClient = new MigrationApiClient
  lazy val healthController = new HealthController
  lazy val languageValidator = new LanguageValidator
  lazy val titleValidator = new TitleValidator
  lazy val learningPathValidator = new LearningPathValidator
  lazy val learningStepValidator = new LearningStepValidator
  lazy val e4sClient = Elastic4sClientFactory.getClient()
  lazy val searchApiClient = new SearchApiClient
}<|MERGE_RESOLUTION|>--- conflicted
+++ resolved
@@ -12,16 +12,7 @@
 import no.ndla.learningpathapi.integration._
 import no.ndla.learningpathapi.repository.LearningPathRepositoryComponent
 import no.ndla.learningpathapi.service._
-import no.ndla.learningpathapi.service.search.{
-  SearchConverterServiceComponent,
-<<<<<<< HEAD
-  SearchIndexServiceComponent,
-  SearchService
-=======
-  SearchIndexService,
-  SearchServiceComponent
->>>>>>> dc0c8d2a
-}
+import no.ndla.learningpathapi.service.search.{SearchConverterServiceComponent, SearchIndexService, SearchService}
 import no.ndla.learningpathapi.validation.{
   LanguageValidator,
   LearningPathValidator,
@@ -40,13 +31,8 @@
     with ReadService
     with UpdateService
     with SearchConverterServiceComponent
-<<<<<<< HEAD
     with SearchService
-    with SearchIndexServiceComponent
-=======
-    with SearchServiceComponent
     with SearchIndexService
->>>>>>> dc0c8d2a
     with TaxonomyApiClient
     with NdlaClient
     with ImageApiClientComponent
