package no.ndla.learningpathapi

import java.text.SimpleDateFormat
import java.util.Date

import no.ndla.learningpathapi.model.ValidationException
import no.ndla.learningpathapi.validation._
import org.scalatra.swagger.ResponseMessage
import org.scalatra.swagger.annotations._
import org.scalatra.swagger.runtime.annotations.ApiModelProperty

import scala.annotation.meta.field

@ApiModel(description = "Meta information for a learningpath")
case class LearningPath(
  @(ApiModelProperty @field)(description = "The unique id of the learningpath") id:Long,
  @(ApiModelProperty @field)(description = "The titles of the learningpath") title:List[Title],
  @(ApiModelProperty @field)(description = "The descriptions of the learningpath") description:List[Description],
  @(ApiModelProperty @field)(description = "The full url to where the complete metainformation about the learningpath can be found") metaUrl:String,
  @(ApiModelProperty @field)(description = "The learningsteps for this learningpath") learningsteps:List[LearningStep],
  @(ApiModelProperty @field)(description = "The full url to where the learningsteps can be found") learningstepUrl:String,
  @(ApiModelProperty @field)(description = "Url to where a cover photo can be found") coverPhotoUrl:Option[String],
  @(ApiModelProperty @field)(description = "The duration of the learningpath in minutes") duration:Int,
  @(ApiModelProperty @field)(description = "The publishing status of the learningpath", allowableValues = "PUBLISHED,PRIVATE,NOT_LISTED") status:String,
  @(ApiModelProperty @field)(description = "Verification status", allowableValues = "CREATED_BY_NDLA,VERIFIED_BY_NDLA,EXTERNAL") verificationStatus:String,
  @(ApiModelProperty @field)(description = "The date when this learningpath was last updated.") lastUpdated:Date,
  @(ApiModelProperty @field)(description = "Searchable tags for the learningpath") tags:List[LearningPathTag],
  @(ApiModelProperty @field)(description = "The author of this learningpath") author:Author
) {
  def isPrivate: Boolean = {
    status == model.LearningPathStatus.PRIVATE.toString
  }
}

@ApiModel(description = "Meta information for a new learningpath")
case class NewLearningPath(
  @(ApiModelProperty @field)(description = "The titles of the learningpath") title:List[Title],
  @(ApiModelProperty @field)(description = "The descriptions of the learningpath") description:List[Description],
  @(ApiModelProperty @field)(description = "Url to cover-photo in NDLA image-api.") coverPhotoUrl:Option[String],
  @(ApiModelProperty @field)(description = "The duration of the learningpath in minutes. Must be greater than 0") duration:Int,
  @(ApiModelProperty @field)(description = "Searchable tags for the learningpath") tags:List[LearningPathTag]
) {
  def validate(): NewLearningPath = {
<<<<<<< HEAD
    val validationResult = TitleValidator.validate(title) :::
        DescriptionValidator.validateNoHtml(description) :::
        DurationValidator.validate(duration).toList :::
        CoverPhotoValidator.validate(coverPhotoUrl).toList :::
        TagsValidator.validate(tags)

=======
    val validationResult = ComponentRegistry.newLearningPathValidator.validate(this)
>>>>>>> 8f9da0d2
    validationResult.isEmpty match {
      case true => this
      case false => throw new ValidationException(errors = validationResult)
    }
  }
}

@ApiModel(description = "Status information about a learningpath")
case class LearningPathStatus(
  @(ApiModelProperty @field)(description = "The publishing status of the learningpath", allowableValues = "PUBLISHED,PRIVATE,NOT_LISTED") status:String
) {
  def validate() = {
    ComponentRegistry.statusValidator.validate(status) match {
      case None => this
      case Some(result) => throw new ValidationException(errors = List(result))
    }
  }
}

@ApiModel(description = "Information about search-results")
case class SearchResult(
  @(ApiModelProperty @field)(description = "The total number of learningpaths matching this query") totalCount:Long,
  @(ApiModelProperty @field)(description = "For which page results are shown from") page:Int,
  @(ApiModelProperty @field)(description = "The number of results per page") pageSize:Int,
  @(ApiModelProperty @field)(description = "The search results") results:Iterable[LearningPathSummary]
)

@ApiModel(description = "Summary of meta information for a learningpath")
case class LearningPathSummary(
  @(ApiModelProperty @field)(description = "The unique id of the learningpath") id:Long,
  @(ApiModelProperty @field)(description = "The titles of the learningpath") title:List[Title],
  @(ApiModelProperty @field)(description = "The descriptions of the learningpath") description:List[Description],
  @(ApiModelProperty @field)(description = "The full url to where the complete metainformation about the learningpath can be found") metaUrl:String,
  @(ApiModelProperty @field)(description = "Url to where a cover photo can be found") coverPhotoUrl:Option[String],
  @(ApiModelProperty @field)(description = "The duration of the learningpath in minutes") duration:Int,
  @(ApiModelProperty @field)(description = "The publishing status of the learningpath.", allowableValues = "PUBLISHED,PRIVATE,NOT_LISTED") status:String,
  @(ApiModelProperty @field)(description = "The date when this learningpath was last updated.") lastUpdated:Date,
  @(ApiModelProperty @field)(description = "The author of this learningpath") author:Author
)

@ApiModel(description = "Information about a learningstep")
case class LearningStep(
  @(ApiModelProperty @field)(description = "The id of the learningstep") id:Long,
  @(ApiModelProperty @field)(description = "The sequence number for the step. The first step has seqNo 0.") seqNo:Int,
  @(ApiModelProperty @field)(description = "The titles of the learningstep") title:List[Title],
  @(ApiModelProperty @field)(description = "The descriptions of the learningstep") description:List[Description],
  @(ApiModelProperty @field)(description = "The embed urls for the learningstep") embedUrl:List[EmbedUrl],
  @(ApiModelProperty @field)(description = "The type of the step", allowableValues = "INTRODUCTION,TEXT,QUIZ,TASK,MULTIMEDIA,SUMMARY,TEST") `type`:String,
  @(ApiModelProperty @field)(description = "The license for this step.") license:Option[String],
  @(ApiModelProperty @field)(description = "The full url to where the complete metainformation about the learningstep can be found") metaUrl:String
)

@ApiModel(description = "Information about a new learningstep")
case class NewLearningStep(
  @(ApiModelProperty @field)(description = "The titles of the learningstep") title:List[Title],
  @(ApiModelProperty @field)(description = "The descriptions of the learningstep") description:List[Description],
  @(ApiModelProperty @field)(description = "The embed urls for the learningstep") embedUrl:List[EmbedUrl],
  @(ApiModelProperty @field)(description = "The type of the step", allowableValues = "INTRODUCTION,TEXT,QUIZ,TASK,MULTIMEDIA,SUMMARY,TEST") `type`:String,
  @(ApiModelProperty @field)(description = "The license for this step. Must be plain text") license:Option[String]
) {
<<<<<<< HEAD
  def validate(): NewLearningStep = {
    val validationResult = TitleValidator.validate(title) :::
    DescriptionValidator.validateBasicHtml(description) :::
    EmbedUrlValidator.validate(embedUrl) :::
    StepTypeValidator.validate(`type`).toList :::
    LicenseValidator.validate(license).toList

=======
  def validate() = {
    val validationResult = ComponentRegistry.newLearningStepValidator.validate(this)
>>>>>>> 8f9da0d2
    validationResult.isEmpty match {
      case true => this
      case false => throw new ValidationException(errors = validationResult)
    }
  }
}

@ApiModel(description = "Representation of a title")
case class Title(
  @(ApiModelProperty @field)(description = "The title of the content. Must be plain text") title:String,
  @(ApiModelProperty @field)(description = "ISO 639-1 code that represents the language used in title") language:Option[String]
)

@ApiModel(description = "Representation of an embeddable url")
case class EmbedUrl(
  @(ApiModelProperty @field)(description = "The url") url:String,
  @(ApiModelProperty @field)(description = "ISO 639-1 code that represents the language used in title") language:Option[String]
)

@ApiModel(description = "The description of the learningpath")
case class Description(
  @(ApiModelProperty @field)(description = "The learningpath description. Basic HTML allowed") description:String,
  @(ApiModelProperty @field)(description = "ISO 639-1 code that represents the language used in description") language:Option[String]
)

@ApiModel(description = "Information about an author")
case class Author(
  @(ApiModelProperty @field)(description = "The description of the author. Eg. Photographer or Supplier") `type`:String,
  @(ApiModelProperty @field)(description = "The name of the of the author") name:String
)

case class LearningPathTag(
  @(ApiModelProperty @field)(description = "The searchable tag. Must be plain text") tag:String,
  @(ApiModelProperty @field)(description = "ISO 639-1 code that represents the language used in tag") language:Option[String]
)

@ApiModel(description = "A message describing a validation error on a specific field")
case class ValidationMessage(
  @(ApiModelProperty @field)(description = "The field the error occured in") field: String,
  @(ApiModelProperty @field)(description = "The validation message") message: String)

@ApiModel(description = "Information about validation errors")
case class ValidationError(
  @(ApiModelProperty @field)(description = "Code stating the type of error") code:String = Error.VALIDATION,
  @(ApiModelProperty @field)(description = "Description of the error") description:String = Error.VALIDATION_DESCRIPTION,
  @(ApiModelProperty @field)(description = "List of validation messages") messages: List[ValidationMessage],
  @(ApiModelProperty @field)(description = "When the error occured") occuredAt:Date = new Date())

@ApiModel(description = "Information about an error")
case class Error(
  @(ApiModelProperty @field)(description = "Code stating the type of error") code:String = Error.GENERIC,
  @(ApiModelProperty @field)(description = "Description of the error") description:String = Error.GENERIC_DESCRIPTION,
  @(ApiModelProperty @field)(description = "When the error occured") occuredAt:Date = new Date())

object Error {
  val GENERIC = "GENERIC"
  val NOT_FOUND = "NOT_FOUND"
  val INDEX_MISSING = "INDEX_MISSING"
  val HEADER_MISSING = "HEADER_MISSING"
  val VALIDATION = "VALIDATION"
  val ACCESS_DENIED = "ACCESS_DENIED"

  val GENERIC_DESCRIPTION = s"Ooops. Something we didn't anticipate occured. We have logged the error, and will look into it. But feel free to contact ${LearningpathApiProperties.ContactEmail} if the error persists."
  val VALIDATION_DESCRIPTION = "Validation Error"
}


case class ResponseMessageWithModel(code: Int, message: String, responseModel: String) extends ResponseMessage[String]<|MERGE_RESOLUTION|>--- conflicted
+++ resolved
@@ -41,16 +41,7 @@
   @(ApiModelProperty @field)(description = "Searchable tags for the learningpath") tags:List[LearningPathTag]
 ) {
   def validate(): NewLearningPath = {
-<<<<<<< HEAD
-    val validationResult = TitleValidator.validate(title) :::
-        DescriptionValidator.validateNoHtml(description) :::
-        DurationValidator.validate(duration).toList :::
-        CoverPhotoValidator.validate(coverPhotoUrl).toList :::
-        TagsValidator.validate(tags)
-
-=======
     val validationResult = ComponentRegistry.newLearningPathValidator.validate(this)
->>>>>>> 8f9da0d2
     validationResult.isEmpty match {
       case true => this
       case false => throw new ValidationException(errors = validationResult)
@@ -111,18 +102,8 @@
   @(ApiModelProperty @field)(description = "The type of the step", allowableValues = "INTRODUCTION,TEXT,QUIZ,TASK,MULTIMEDIA,SUMMARY,TEST") `type`:String,
   @(ApiModelProperty @field)(description = "The license for this step. Must be plain text") license:Option[String]
 ) {
-<<<<<<< HEAD
   def validate(): NewLearningStep = {
-    val validationResult = TitleValidator.validate(title) :::
-    DescriptionValidator.validateBasicHtml(description) :::
-    EmbedUrlValidator.validate(embedUrl) :::
-    StepTypeValidator.validate(`type`).toList :::
-    LicenseValidator.validate(license).toList
-
-=======
-  def validate() = {
     val validationResult = ComponentRegistry.newLearningStepValidator.validate(this)
->>>>>>> 8f9da0d2
     validationResult.isEmpty match {
       case true => this
       case false => throw new ValidationException(errors = validationResult)
