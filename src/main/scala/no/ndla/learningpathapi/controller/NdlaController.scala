/*
 * Part of NDLA learningpath_api.
 * Copyright (C) 2016 NDLA
 *
 * See LICENSE
 *
 */

package no.ndla.learningpathapi.controller

import javax.servlet.http.HttpServletRequest
import com.typesafe.scalalogging.LazyLogging
import no.ndla.learningpathapi.ComponentRegistry
import no.ndla.learningpathapi.model.api.{Error, ImportReport, ValidationError, ValidationMessage}
import no.ndla.learningpathapi.model.domain._
import no.ndla.network.model.HttpRequestException
import no.ndla.network.{ApplicationUrl, AuthUser}
import org.elasticsearch.index.IndexNotFoundException
import org.json4s.native.Serialization.read
import org.json4s.{DefaultFormats, Formats}
import org.postgresql.util.PSQLException
import org.scalatra._
import org.scalatra.json.NativeJsonSupport

import scala.util.Try

abstract class NdlaController
    extends ScalatraServlet
    with NativeJsonSupport
    with LazyLogging
    with CorrelationIdSupport {
  protected implicit override val jsonFormats: Formats = DefaultFormats

  before() {
    contentType = formats("json")
    ApplicationUrl.set(request)
    AuthUser.set(request)
  }

  after() {
    ApplicationUrl.clear()
    AuthUser.clear()
  }

  error {
    case v: ValidationException =>
      halt(status = 400, body = ValidationError(messages = v.errors))
    case a: AccessDeniedException =>
      halt(status = 403, body = Error(Error.ACCESS_DENIED, a.getMessage))
    case ole: OptimisticLockException =>
      halt(status = 409, body = Error(Error.RESOURCE_OUTDATED, Error.RESOURCE_OUTDATED_DESCRIPTION))
    case hre: HttpRequestException =>
      halt(status = 502, body = Error(Error.REMOTE_ERROR, hre.getMessage))
    case i: ImportException =>
      UnprocessableEntity(body = Error(Error.IMPORT_FAILED, i.getMessage))
    case rw: ResultWindowTooLargeException =>
      UnprocessableEntity(body = Error(Error.WINDOW_TOO_LARGE, rw.getMessage))
    case e: IndexNotFoundException =>
      InternalServerError(body = Error.IndexMissingError)
    case i: ElasticIndexingException =>
      InternalServerError(body = Error(Error.GENERIC, i.getMessage))
    case ir: ImportReport => UnprocessableEntity(body = ir)
    case _: PSQLException =>
      ComponentRegistry.connectToDatabase()
      InternalServerError(Error.DatabaseUnavailableError)
    case t: Throwable =>
      t.printStackTrace()
      logger.error(t.getMessage)
      halt(status = 500, body = Error())
  }

  def extract[T](json: String)(implicit mf: scala.reflect.Manifest[T]): T = {
    try {
      read[T](json)
    } catch {
      case e: Exception => {
        logger.error(e.getMessage, e)
        throw new ValidationException(errors = List(ValidationMessage("body", e.getMessage)))
      }
    }
  }

  def requireUserId(implicit request: HttpServletRequest): String = {
    AuthUser.get match {
      case Some(user) => user
      case None =>
        logger.warn(s"Request made to ${request.getRequestURI} without authorization")
        throw AccessDeniedException("You do not have access to the requested resource.")
    }
  }

  def long(paramName: String)(implicit request: HttpServletRequest): Long = {
    val paramValue = params(paramName)
    paramValue.forall(_.isDigit) match {
      case true => paramValue.toLong
      case false =>
        throw new ValidationException(
          errors = List(ValidationMessage(paramName, s"Invalid value for $paramName. Only digits are allowed.")))
    }
  }

  def optLong(paramName: String)(implicit request: HttpServletRequest): Option[Long] = {
    params.get(paramName).filter(_.forall(_.isDigit)).map(_.toLong)
  }

  def paramOrNone(paramName: String)(implicit request: HttpServletRequest): Option[String] = {
    params.get(paramName).map(_.trim).filterNot(_.isEmpty())
  }

  def paramOrDefault(paramName: String, default: String)(implicit request: HttpServletRequest): String = {
    paramOrNone(paramName).getOrElse(default)
  }

  def intOrNone(paramName: String)(implicit request: HttpServletRequest): Option[Int] =
    paramOrNone(paramName).flatMap(p => Try(p.toInt).toOption)

  def intOrDefault(paramName: String, default: Int): Int =
    intOrNone(paramName).getOrElse(default)

<<<<<<< HEAD
  def booleanOrNone(paramName: String)(
      implicit request: HttpServletRequest): Option[Boolean] =
    paramOrNone(paramName).flatMap(p => Try(p.toBoolean).toOption)

  def booleanOrDefault(paramName: String, default: Boolean)(
      implicit request: HttpServletRequest): Boolean =
    booleanOrNone(paramName).getOrElse(default)

  def paramAsListOfLong(paramName: String)(
      implicit request: HttpServletRequest): List[Long] = {
=======
  def paramAsListOfLong(paramName: String)(implicit request: HttpServletRequest): List[Long] = {
>>>>>>> a3e98f45
    params.get(paramName) match {
      case None => List()
      case Some(param) => {
        val paramAsListOfStrings = param.split(",").toList.map(_.trim)
        if (!paramAsListOfStrings.forall(entry => entry.forall(_.isDigit))) {
          throw new ValidationException(
            errors =
              List(ValidationMessage(paramName, s"Invalid value for $paramName. Only (list of) digits are allowed.")))
        }
        paramAsListOfStrings.map(_.toLong)

      }
    }
  }
}<|MERGE_RESOLUTION|>--- conflicted
+++ resolved
@@ -117,20 +117,13 @@
   def intOrDefault(paramName: String, default: Int): Int =
     intOrNone(paramName).getOrElse(default)
 
-<<<<<<< HEAD
-  def booleanOrNone(paramName: String)(
-      implicit request: HttpServletRequest): Option[Boolean] =
+  def booleanOrNone(paramName: String)(implicit request: HttpServletRequest): Option[Boolean] =
     paramOrNone(paramName).flatMap(p => Try(p.toBoolean).toOption)
 
-  def booleanOrDefault(paramName: String, default: Boolean)(
-      implicit request: HttpServletRequest): Boolean =
+  def booleanOrDefault(paramName: String, default: Boolean)(implicit request: HttpServletRequest): Boolean =
     booleanOrNone(paramName).getOrElse(default)
 
-  def paramAsListOfLong(paramName: String)(
-      implicit request: HttpServletRequest): List[Long] = {
-=======
   def paramAsListOfLong(paramName: String)(implicit request: HttpServletRequest): List[Long] = {
->>>>>>> a3e98f45
     params.get(paramName) match {
       case None => List()
       case Some(param) => {
