--- conflicted
+++ resolved
@@ -4,14 +4,9 @@
 
 import com.typesafe.scalalogging.LazyLogging
 import no.ndla.learningpathapi.LearningpathApiProperties.UsernameHeader
-<<<<<<< HEAD
-import no.ndla.learningpathapi._
 import no.ndla.learningpathapi.model.api.{LearningPath, LearningPathStatus, LearningStep, _}
 import no.ndla.learningpathapi.model.domain._
-=======
-import no.ndla.learningpathapi.model._
-import no.ndla.learningpathapi.{LearningPath, LearningStep, _}
->>>>>>> 069ddcbc
+import no.ndla.learningpathapi.{ComponentRegistry, LearningpathApiProperties}
 import no.ndla.logging.LoggerContext
 import no.ndla.network.ApplicationUrl
 import org.json4s.native.Serialization.read
@@ -244,13 +239,8 @@
     logger.info("GET / with params query='{}', language={}, page={}, page-size={}", query, language, page, pageSize)
 
     query match {
-<<<<<<< HEAD
-      case Some(q) => search.matchingQuery(
+      case Some(q) => searchService.matchingQuery(
         query = q.toLowerCase.split(" ").map(_.trim),
-=======
-      case Some(q) => searchService.matchingQuery(
-        query = q.toLowerCase().split(" ").map(_.trim),
->>>>>>> 069ddcbc
         language = language,
         sort = Sort.valueOf(sort).getOrElse(Sort.ByRelevanceDesc),
         page = page,
