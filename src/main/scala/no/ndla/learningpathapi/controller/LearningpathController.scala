package no.ndla.learningpathapi.controller

import javax.servlet.http.HttpServletRequest

import com.typesafe.scalalogging.LazyLogging
import no.ndla.learningpathapi.LearningpathApiProperties.UsernameHeader
<<<<<<< HEAD
import no.ndla.learningpathapi.{LearningPath, LearningStep, _}
import no.ndla.learningpathapi.integration.AmazonIntegration
import no.ndla.learningpathapi.model._
import no.ndla.learningpathapi.service.LearningpathService
=======
import no.ndla.learningpathapi._
import no.ndla.learningpathapi.integration.AmazonIntegration
import no.ndla.learningpathapi.model.{AccessDeniedException, ValidationException, Error, HeaderMissingException}
import no.ndla.learningpathapi.service.{PublicService, PrivateService, UpdateService}
>>>>>>> e62396a0
import no.ndla.logging.LoggerContext
import no.ndla.network.ApplicationUrl
import org.json4s.native.Serialization.read
import org.json4s.ext.EnumNameSerializer
import org.json4s.{DefaultFormats, Formats}
import org.scalatra.json.NativeJsonSupport
import org.scalatra.swagger.{Swagger, SwaggerSupport}
import org.scalatra.{Ok, ScalatraServlet}

import scala.util.Try

class LearningpathController(implicit val swagger: Swagger) extends ScalatraServlet with NativeJsonSupport with SwaggerSupport with LazyLogging {
  protected implicit override val jsonFormats: Formats = DefaultFormats + new EnumNameSerializer(Error)


  protected val applicationDescription = "API for accessing Learningpaths from ndla.no."
  val getLearningpaths =
    (apiOperation[List[LearningPathSummary]]("getLearningpaths")
      summary "Show all public learningpaths"
      notes "Shows all the public learningpaths."
      parameters(
      headerParam[Option[String]]("X-Correlation-ID").description("User supplied correlation-id. May be omitted."),
      headerParam[Option[String]]("app-key").description("Your app-key."),
      queryParam[Option[String]]("query").description("Return only Learningpaths's with content matching the specified query."),
      queryParam[Option[String]]("language").description("The ISO 639-1 language code describing language used in query-params."),
      queryParam[Option[Int]]("page").description("The page number of the search hits to display."),
      queryParam[Option[Int]]("page-size").description("The number of search hits to display for each page."),
      queryParam[Option[String]]("sort").description(
        """The sorting used on results.
           Default is by -relevance (desc) when querying.
           When browsing, the default is title (asc).
           The following are supported: relevance, -relevance, lastUpdated, -lastUpdated, duration, -duration, title, -title""".stripMargin)
      )
      )

  val getLearningpath =
    (apiOperation[LearningPath]("getLearningpath")
      summary "Show details about the specified learningpath"
      notes "Shows all information about the specified learningpath."
      parameters(
      headerParam[Option[String]]("X-Correlation-ID").description("User supplied correlation-id. May be omitted."),
      headerParam[Option[String]]("app-key").description("Your app-key."),
      queryParam[Option[String]]("path_id").description("The id of the learningpath.")
      )
      )

  val getLearningpathStatus =
    (apiOperation[LearningPathStatus]("getLearningpathStatus")
      summary "Show publishingstatus for the learningpath"
      notes "Shows publishingstatus for the learningpath"
      parameters(
      headerParam[Option[String]]("X-Correlation-ID").description("User supplied correlation-id. May be omitted."),
      headerParam[Option[String]]("app-key").description("Your app-key."),
      queryParam[Option[String]]("path_id").description("The id of the learningpath.")
      )
      )

  val getLearningsteps =
    (apiOperation[List[LearningStep]]("getLearningsteps")
      summary "Show all learningsteps for given learningpath id"
      notes "Show all learningsteps for given learningpath id"
      parameters(
      headerParam[Option[String]]("X-Correlation-ID").description("User supplied correlation-id. May be omitted."),
      headerParam[Option[String]]("app-key").description("Your app-key."),
      queryParam[Option[String]]("path_id").description("The id of the learningpath.")
      )
      )

  val getLearningstep =
    (apiOperation[LearningStep]("getLearningstep")
      summary "Show the given learningstep for the given learningpath"
      notes "Show the given learningstep for the given learningpath"
      parameters(
      headerParam[Option[String]]("X-Correlation-ID").description("User supplied correlation-id. May be omitted."),
      headerParam[Option[String]]("app-key").description("Your app-key."),
      queryParam[Option[String]]("path_id").description("The id of the learningpath."),
      queryParam[Option[String]]("step_id").description("The id of the learningpath.")
      )
      )

  val addNewLearningpath =
    (apiOperation[LearningPath]("addLearningpath")
      summary "Adds the given learningpath"
      notes "Adds the given learningpath"
      parameters(
      headerParam[Option[String]]("X-Correlation-ID").description("User supplied correlation-id. May be omitted."),
      headerParam[Option[String]]("app-key").description("Your app-key."),
      queryParam[Option[String]]("copy-from").description("Id of learningPath to use as basis for the new one."),
      bodyParam[NewLearningPath]
      )
      )

  val addNewLearningStep =
    (apiOperation[LearningStep]("addLearningStep")
      summary "Adds the given LearningStep"
      notes "Adds the given LearningStep"
      parameters(
      headerParam[Option[String]]("X-Correlation-ID").description("User supplied correlation-id. May be omitted."),
      headerParam[Option[String]]("app-key").description("Your app-key."),
      bodyParam[NewLearningStep]
      )
      )

  val updateLearningPath =
    (apiOperation[LearningPath]("updateLearningPath")
      summary "Update the given learningpath"
      notes "Updates the given learningPath"
      parameters(
      headerParam[Option[String]]("X-Correlation-ID").description("User supplied correlation-id. May be omitted."),
      headerParam[Option[String]]("app-key").description("Your app-key."),
      bodyParam[NewLearningPath]
      )
      )

  val updateLearningStep =
    (apiOperation[LearningStep]("updateLearningStep")
      summary "Updates the given learningStep"
      notes "Update the given learningStep"
      parameters(
      headerParam[Option[String]]("X-Correlation-ID").description("User supplied correlation-id. May be omitted."),
      headerParam[Option[String]]("app-key").description("Your app-key."),
      bodyParam[NewLearningStep]
      )
      )

  val updateLearningPathStatus = (apiOperation[LearningPathStatus]("updateLearningPathStatus")
    summary "Updates the status of the given learningPath"
    notes "Updates the status of the given learningPath"
    parameters(
    headerParam[Option[String]]("X-Correlation-ID").description("User supplied correlation-id. May be omitted."),
    headerParam[Option[String]]("app-key").description("Your app-key."),
    bodyParam[LearningPathStatus]
    )
    )

  val deleteLearningPath =
    (apiOperation[LearningPath]("deleteLearningPath")
    summary "Deletes the given learningPath"
    notes "Deletes the given learningPath"
    parameters(
    headerParam[Option[String]]("X-Correlation-ID").description("User supplied correlation-id. May be omitted."),
    headerParam[Option[String]]("app-key").description("Your app-key.")
    )
    )

  val deleteLearningStep =
    (apiOperation[Void]("deleteLearningStep")
    summary "Deletes the given learningStep"
    notes "Deletes the given learningStep"
    parameters(
    headerParam[Option[String]]("X-Correlation-ID").description("User supplied correlation-id. May be omitted."),
    headerParam[Option[String]]("app-key").description("Your app-key.")
    )
    )

  before() {
    contentType = formats("json")
    LoggerContext.setCorrelationID(Option(request.getHeader("X-Correlation-ID")))
    ApplicationUrl.set(request)
  }

  after() {
    LoggerContext.clearCorrelationID
    ApplicationUrl.clear()
  }

  error{
    case h:HeaderMissingException => halt(status = 403, body = Error(Error.HEADER_MISSING, h.getMessage))
    case v:ValidationException => halt(status = 400, body = Error(Error.VALIDATION, v.getMessage))
    case a:AccessDeniedException => halt(status = 403, body = Error(Error.ACCESS_DENIED, a.getMessage))
    case t:Throwable => {
      t.printStackTrace()
      logger.error(t.getMessage)
      halt(status = 500, body = Error.GenericError)
    }
  }

<<<<<<< HEAD
  val service = new LearningpathService()
  val search = AmazonIntegration.getLearningPathSearch()


  get("/", operation(getLearningpaths)) {
    val query = params.get("query")
    val language = params.get("language")
    val sort = params.get("sort")
    val pageSize = params.get("page-size").flatMap(ps => Try(ps.toInt).toOption)
    val page = params.get("page").flatMap(idx => Try(idx.toInt).toOption)
    logger.info("GET / with params query='{}', language={}, page={}, page-size={}", query, language, page, pageSize)


    query match {
      case Some(q) => search.matchingQuery(
        query = q.toLowerCase().split(" ").map(_.trim),
        language = language,
        sort = Sort.valueOf(sort).getOrElse(Sort.ByRelevanceDesc),
        page = page,
        pageSize = pageSize
      )
      case None => search.all(sort = Sort.valueOf(sort).getOrElse(Sort.ByTitleAsc), language = language, page = page, pageSize = pageSize)
    }
=======
  val publicService = AmazonIntegration.getPublicService()
  val privateService = AmazonIntegration.getPrivateService()
  val updateService = AmazonIntegration.getUpdateService()

  get("/", operation(getLearningpaths)) {
    publicService.all()
>>>>>>> e62396a0
  }

  get("/:path_id/?", operation(getLearningpath)) {
    publicService.withId(long("path_id")) match {
      case Some(x) => x
      case None => halt(status = 404, body = Error(Error.NOT_FOUND, s"Learningpath with id ${params("path_id")} not found"))
    }
  }

  get("/:path_id/status/?", operation(getLearningpathStatus)) {
    publicService.statusFor(long("path_id")) match {
      case Some(x) => x
      case None => halt(status = 404, body = Error(Error.NOT_FOUND, s"Learningpath with id ${params("path_id")} not found"))
    }
  }

  get("/:path_id/learningsteps/?", operation(getLearningsteps)) {
    publicService.learningstepsFor(long("path_id")) match {
      case Some(x) => x
      case None => halt(status = 404, body = Error(Error.NOT_FOUND, s"Learningpath with id ${params("path_id")} not found"))
    }
  }

  get("/:path_id/learningsteps/:step_id/?", operation(getLearningstep)) {
    publicService.learningstepFor(long("path_id"), long("step_id")) match {
      case Some(x) => x
      case None => halt(status = 404, body = Error(Error.NOT_FOUND, s"Learningstep with id ${params("step_id")} not found for learningpath with id ${params("path_id")}"))
    }
  }

  get("/private/?", operation(getLearningpaths)) {
    privateService.all(owner = usernameFromHeader)
  }

  get ("/private/:path_id/?", operation(getLearningpath)){
    privateService.withId(long("path_id"), owner = usernameFromHeader) match {
      case Some(x) => x
      case None => halt(status = 404, body = Error(Error.NOT_FOUND, s"Learningpath with id ${params("path_id")} not found"))
    }
  }

  get("/private/:path_id/status/?", operation(getLearningpathStatus)) {
    privateService.statusFor(long("path_id"), owner = usernameFromHeader) match {
      case Some(x) => x
      case None => halt(status = 404, body = Error(Error.NOT_FOUND, s"Learningpath with id ${params("path_id")} not found"))
    }
  }

  get("/private/:path_id/learningsteps/?", operation(getLearningsteps)) {
    privateService.learningstepsFor(long("path_id"), owner = usernameFromHeader) match {
      case Some(x) => x
      case None => halt(status = 404, body = Error(Error.NOT_FOUND, s"Learningpath with id ${params("path_id")} not found"))
    }
  }

  get("/private/:path_id/learningsteps/:step_id/?", operation(getLearningstep)) {
    privateService.learningstepFor(long("path_id"), long("step_id"), owner = usernameFromHeader) match {
      case Some(x) => x
      case None => halt(status = 404, body = Error(Error.NOT_FOUND, s"Learningstep with id ${params("step_id")} not found for learningpath with id ${params("path_id")}"))
    }
  }

  post("/", operation(addNewLearningpath)) {
    val createdLearningPath = updateService.addLearningPath(read[NewLearningPath](request.body), usernameFromHeader)
    logger.info(s"CREATED LearningPath with ID =  ${createdLearningPath.id}")
    halt(status = 201, headers = Map("Location" -> createdLearningPath.metaUrl), body = createdLearningPath)
  }

  put("/:path_id/?", operation(updateLearningPath)) {
    val updatedLearningPath = updateService.updateLearningPath(long("path_id"), read[NewLearningPath](request.body), usernameFromHeader)
    updatedLearningPath match {
      case None => halt(status = 404, body = Error(Error.NOT_FOUND, s"Learningpath with id ${params("path_id")} not found"))
      case Some(learningPath) => {
        logger.info(s"UPDATED LearningPath with ID =  ${learningPath.id}")
        Ok(body = learningPath)
      }
    }
  }

  post("/:path_id/learningsteps/?", operation(addNewLearningStep)) {
    val createdLearningStep = updateService.addLearningStep(long("path_id"), read[NewLearningStep](request.body), usernameFromHeader)
    createdLearningStep match {
      case None => halt(status = 404, body = Error(Error.NOT_FOUND, s"Learningpath with id ${params("path_id")} not found"))
      case Some(learningStep) => {
        logger.info(s"CREATED LearningStep with ID =  ${learningStep.id} for LearningPath with ID = ${params("path_id")}")
        halt(status = 201, headers = Map("Location" -> learningStep.metaUrl), body = createdLearningStep)
      }
    }
  }

  put("/:path_id/learningsteps/:step_id/?", operation(updateLearningStep)) {
    val createdLearningStep = updateService.updateLearningStep(long("path_id"), long("step_id"),
      read[NewLearningStep](request.body),
      usernameFromHeader)

    createdLearningStep match {
      case None => halt(status = 404, body = Error(Error.NOT_FOUND, s"Learningstep with id ${params("step_id")} for learningpath with id ${params("path_id")} not found"))
      case Some(learningStep) => {
        logger.info(s"UPDATED LearningStep with ID = ${params("step_id")} for LearningPath with ID = ${params("path_id")}")
        Ok(body = learningStep)
      }
    }
  }

  put("/:path_id/status/?", operation(updateLearningPathStatus)) {
    val updatedLearningPath:Option[LearningPath] = updateService.updateLearningPathStatus(
      long("path_id"),
      read[LearningPathStatus](request.body),
      usernameFromHeader)

    updatedLearningPath match {
      case None => halt(status = 404, body = Error(Error.NOT_FOUND, s"Learningpath with id ${params("path_id")} not found"))
      case Some(learningPath) => {
        logger.info(s"UPDATED publishing status of LearningPath with ID =  ${learningPath.id}")
        Ok(body = learningPath)
      }
    }
  }

  delete("/:path_id/?", operation(deleteLearningPath)) {
    val deleted = updateService.deleteLearningPath(long("path_id"), usernameFromHeader)
    deleted match {
      case false => halt(status = 404, body = Error(Error.NOT_FOUND, s"Learningpath with id ${params("path_id")} not found"))
      case true => {
        logger.info(s"DELETED LearningPath with ID: ${params("path_id")}")
        halt(status = 204)
      }
    }
  }

  delete("/:path_id/learningsteps/:step_id/?", operation(deleteLearningStep)) {
    val deleted = updateService.deleteLearningStep(long("path_id"), long("step_id"), usernameFromHeader)
    deleted match {
      case false => halt(status = 404, body = Error(Error.NOT_FOUND, s"Learningstep with id ${params("step_id")} for learningpath with id ${params("path_id")} not found"))
      case true => {
        logger.info(s"DELETED LearningStep with id: ${params("step_id")} for LearningPath with id: ${params("path_id")}")
        halt(status = 204)
      }
    }
  }

  def usernameFromHeader(implicit request: HttpServletRequest): String = {
    requireHeader(UsernameHeader).get.replace("ndla-", "")
  }

  def requireHeader(headerName: String)(implicit request: HttpServletRequest): Option[String] = {
    request.header(headerName) match {
      case Some(h) => Some(h)
      case None => {
        logger.warn(s"Request made to ${request.getRequestURI} without required header $headerName.")
        throw new HeaderMissingException(s"The required header $headerName is missing.")
      }
    }
  }

  def long(paramName: String)(implicit request: HttpServletRequest): Long = {
    val paramValue = params(paramName)
    paramValue.forall(_.isDigit) match {
      case true => paramValue.toLong
      case false => throw new ValidationException(s"Invalid value for $paramName. Only digits are allowed.")
    }
  }

}<|MERGE_RESOLUTION|>--- conflicted
+++ resolved
@@ -4,17 +4,10 @@
 
 import com.typesafe.scalalogging.LazyLogging
 import no.ndla.learningpathapi.LearningpathApiProperties.UsernameHeader
-<<<<<<< HEAD
 import no.ndla.learningpathapi.{LearningPath, LearningStep, _}
 import no.ndla.learningpathapi.integration.AmazonIntegration
 import no.ndla.learningpathapi.model._
-import no.ndla.learningpathapi.service.LearningpathService
-=======
-import no.ndla.learningpathapi._
-import no.ndla.learningpathapi.integration.AmazonIntegration
-import no.ndla.learningpathapi.model.{AccessDeniedException, ValidationException, Error, HeaderMissingException}
 import no.ndla.learningpathapi.service.{PublicService, PrivateService, UpdateService}
->>>>>>> e62396a0
 import no.ndla.logging.LoggerContext
 import no.ndla.network.ApplicationUrl
 import org.json4s.native.Serialization.read
@@ -192,10 +185,10 @@
     }
   }
 
-<<<<<<< HEAD
-  val service = new LearningpathService()
+  val publicService = AmazonIntegration.getPublicService()
+  val privateService = AmazonIntegration.getPrivateService()
   val search = AmazonIntegration.getLearningPathSearch()
-
+  val updateService = AmazonIntegration.getUpdateService()
 
   get("/", operation(getLearningpaths)) {
     val query = params.get("query")
@@ -216,14 +209,6 @@
       )
       case None => search.all(sort = Sort.valueOf(sort).getOrElse(Sort.ByTitleAsc), language = language, page = page, pageSize = pageSize)
     }
-=======
-  val publicService = AmazonIntegration.getPublicService()
-  val privateService = AmazonIntegration.getPrivateService()
-  val updateService = AmazonIntegration.getUpdateService()
-
-  get("/", operation(getLearningpaths)) {
-    publicService.all()
->>>>>>> e62396a0
   }
 
   get("/:path_id/?", operation(getLearningpath)) {
