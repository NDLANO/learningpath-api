--- conflicted
+++ resolved
@@ -97,15 +97,8 @@
       headerParam[Option[String]]("X-Correlation-ID").description("User supplied correlation-id. May be omitted."),
       headerParam[Option[String]]("app-key").description("Your app-key."),
       pathParam[String]("path_id").description("The id of the learningpath."),
-<<<<<<< HEAD
-      pathParam[String]("step_id").description("The id of the learningpath.")
-      )
-      responseMessages(response403, response404, response500, response502)
-      )
-=======
       pathParam[String]("step_id").description("The id of the learningstep."))
-      responseMessages(response403, response404, response500))
->>>>>>> 997ac03d
+      responseMessages(response403, response404, response500, response502))
 
   val addNewLearningpath =
     (apiOperation[LearningPath]("addLearningpath")
@@ -127,15 +120,8 @@
       headerParam[Option[String]]("X-Correlation-ID").description("User supplied correlation-id. May be omitted."),
       headerParam[Option[String]]("app-key").description("Your app-key."),
       pathParam[String]("path_id").description("The id of the learningpath."),
-<<<<<<< HEAD
-      bodyParam[NewLearningStep]
-      )
-      responseMessages(response400, response403, response404, response500, response502)
-      )
-=======
       bodyParam[NewLearningStep])
-      responseMessages(response400, response403, response404, response500))
->>>>>>> 997ac03d
+      responseMessages(response400, response403, response404, response500, response502))
 
   val updateLearningPath =
     (apiOperation[LearningPath]("updateLearningPath")
@@ -156,28 +142,9 @@
       headerParam[Option[String]]("X-Correlation-ID").description("User supplied correlation-id. May be omitted."),
       headerParam[Option[String]]("app-key").description("Your app-key."),
       pathParam[String]("path_id").description("The id of the learningpath."),
-<<<<<<< HEAD
-      pathParam[String]("step_id").description("The id of the learningpath."),
-      bodyParam[NewLearningStep]
-      )
-      responseMessages(response400, response403, response404, response500, response502)
-      )
-
-  val updateLearningPathStatus = (apiOperation[LearningPathStatus]("updateLearningPathStatus")
-    summary "Updates the status of the given learningPath"
-    notes "Updates the status of the given learningPath"
-    parameters(
-    headerParam[Option[String]]("X-Correlation-ID").description("User supplied correlation-id. May be omitted."),
-    headerParam[Option[String]]("app-key").description("Your app-key."),
-    pathParam[String]("path_id").description("The id of the learningpath."),
-    bodyParam[LearningPathStatus]
-    )
-    responseMessages(response400, response403, response404, response500)
-    )
-=======
       pathParam[String]("step_id").description("The id of the learningstep."),
       bodyParam[NewLearningStep])
-      responseMessages(response400, response403, response404, response500))
+      responseMessages(response400, response403, response404, response500, response502))
 
   val updateLearningstepSeqNo =
     (apiOperation[LearningStepSeqNo]("updatetLearningstepSeqNo")
@@ -201,7 +168,6 @@
       pathParam[String]("path_id").description("The id of the learningpath."),
       bodyParam[LearningPathStatus])
       responseMessages(response400, response403, response404, response500))
->>>>>>> 997ac03d
 
   val deleteLearningPath =
     (apiOperation[LearningPath]("deleteLearningPath")
@@ -235,18 +201,11 @@
     ApplicationUrl.clear()
   }
 
-<<<<<<< HEAD
-  error{
-    case v:ValidationException => halt(status = 400, body = ValidationError(messages = v.errors))
-    case a:AccessDeniedException => halt(status = 403, body = Error(Error.ACCESS_DENIED, a.getMessage))
-    case hre: HttpRequestException => halt(status = 502, body = Error(Error.REMOTE_ERROR, hre.getMessage))
-    case t:Throwable => {
-=======
   error {
     case v: ValidationException => halt(status = 400, body = ValidationError(messages = v.errors))
     case a: AccessDeniedException => halt(status = 403, body = Error(Error.ACCESS_DENIED, a.getMessage))
+    case hre: HttpRequestException => halt(status = 502, body = Error(Error.REMOTE_ERROR, hre.getMessage))
     case t: Throwable => {
->>>>>>> 997ac03d
       t.printStackTrace()
       logger.error(t.getMessage)
       halt(status = 500, body = Error())
