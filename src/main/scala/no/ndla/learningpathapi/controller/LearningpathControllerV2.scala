--- conflicted
+++ resolved
@@ -18,8 +18,8 @@
   _
 }
 import no.ndla.learningpathapi.model.domain
-import no.ndla.learningpathapi.service.search.SearchServiceComponent
-import no.ndla.learningpathapi.service.{ConverterService, ReadServiceComponent, UpdateService}
+import no.ndla.learningpathapi.service.search.SearchService
+import no.ndla.learningpathapi.service.{ConverterService, ReadService, UpdateService}
 import no.ndla.learningpathapi.validation.LanguageValidator
 import no.ndla.mapping
 import no.ndla.mapping.LicenseDefinition
@@ -34,11 +34,7 @@
 
 trait LearningpathControllerV2 {
 
-  this: ReadServiceComponent
-    with UpdateService
-    with SearchServiceComponent
-    with LanguageValidator
-    with ConverterService =>
+  this: ReadService with UpdateService with SearchService with LanguageValidator with ConverterService =>
   val learningpathControllerV2: LearningpathControllerV2
 
   class LearningpathControllerV2(implicit val swagger: Swagger)
@@ -89,17 +85,9 @@
     private val learningpathIds = Param(
       "ids",
       "Return only Learningpaths that have one of the provided ids. To provide multiple ids, separate by comma (,).")
-<<<<<<< HEAD
-    private val licenseFilter = Param(
-      "filter",
-      "Query for filtering licenses. Only licenses containing filter-string are returned.")
-    private val fallback = Param(
-      "fallback",
-      "Fallback to existing language if language is specified.")
-=======
     private val licenseFilter =
       Param("filter", "Query for filtering licenses. Only licenses containing filter-string are returned.")
->>>>>>> a3e98f45
+    private val fallback = Param("fallback", "Fallback to existing language if language is specified.")
 
     private def asQueryParam[T: Manifest: NotNothing](param: Param) =
       queryParam[T](param.paramName).description(param.description)
@@ -136,7 +124,6 @@
             fallback = fallback
           )
         case None =>
-<<<<<<< HEAD
           searchService.allV2(
             withIdIn = idList,
             taggedWith = tag,
@@ -146,14 +133,6 @@
             pageSize = pageSize,
             fallback = fallback
           )
-=======
-          searchService.allV2(withIdIn = idList,
-                              taggedWith = tag,
-                              sort = Sort.valueOf(sort).getOrElse(Sort.ByTitleAsc),
-                              language = language,
-                              page = page,
-                              pageSize = pageSize)
->>>>>>> a3e98f45
       }
     }
 
@@ -180,11 +159,8 @@
       val language =
         paramOrDefault(this.language.paramName, Language.AllLanguages)
       val sort = paramOrNone(this.sort.paramName)
-<<<<<<< HEAD
-      val pageSize = paramOrNone(this.pageSize.paramName).flatMap(ps =>
-        Try(ps.toInt).toOption)
-      val page = paramOrNone(this.pageNo.paramName).flatMap(idx =>
-        Try(idx.toInt).toOption)
+      val pageSize = paramOrNone(this.pageSize.paramName).flatMap(ps => Try(ps.toInt).toOption)
+      val page = paramOrNone(this.pageNo.paramName).flatMap(idx => Try(idx.toInt).toOption)
       val fallback = booleanOrDefault(this.fallback.paramName, false)
 
       logger.info(
@@ -198,18 +174,6 @@
         idList,
         fallback.toString
       )
-=======
-      val pageSize = paramOrNone(this.pageSize.paramName).flatMap(ps => Try(ps.toInt).toOption)
-      val page = paramOrNone(this.pageNo.paramName).flatMap(idx => Try(idx.toInt).toOption)
-      logger.info("GET / with params query='{}', language={}, tag={}, page={}, page-size={}, sort={}, ids={}",
-                  query,
-                  language,
-                  tag,
-                  page,
-                  pageSize,
-                  sort,
-                  idList)
->>>>>>> a3e98f45
 
       search(query, language, tag, idList, sort, pageSize, page, fallback)
     }
@@ -235,7 +199,6 @@
       val sort = searchParams.sort
       val pageSize = searchParams.pageSize
       val page = searchParams.page
-<<<<<<< HEAD
       val fallback = searchParams.fallback.getOrElse(false)
       logger.info(
         "POST /search with params query='{}', language={}, tag={}, page={}, page-size={}, sort={}, ids={} fallback={}",
@@ -248,16 +211,6 @@
         idList,
         fallback.toString
       )
-=======
-      logger.info("POST /search with params query='{}', language={}, tag={}, page={}, page-size={}, sort={}, ids={}",
-                  query,
-                  language,
-                  tag,
-                  page,
-                  pageSize,
-                  sort,
-                  idList)
->>>>>>> a3e98f45
 
       search(query, language, tag, idList, sort, pageSize, page, fallback)
     }
@@ -279,15 +232,10 @@
       val language =
         paramOrDefault(this.language.paramName, Language.AllLanguages)
       val id = long(this.learningpathId.paramName)
-<<<<<<< HEAD
+      val userInfo = UserInfo.get
       val fallback = booleanOrDefault(this.fallback.paramName, default = false)
 
-      readService.withIdV2(id, language, fallback, AuthUser.get) match {
-=======
-      val userInfo = UserInfo.get
-
-      readService.withIdV2(id, language, userInfo) match {
->>>>>>> a3e98f45
+      readService.withIdV2(id, language, fallback, userInfo) match {
         case Some(x) => x
         case None =>
           halt(status = 404,
@@ -333,15 +281,7 @@
       val id = long(this.learningpathId.paramName)
       val fallback = booleanOrDefault(this.fallback.paramName, false)
 
-<<<<<<< HEAD
-      readService.learningstepsForWithStatusV2(id,
-                                               StepStatus.ACTIVE,
-                                               language,
-                                               fallback,
-                                               AuthUser.get) match {
-=======
-      readService.learningstepsForWithStatusV2(id, StepStatus.ACTIVE, language, UserInfo.get) match {
->>>>>>> a3e98f45
+      readService.learningstepsForWithStatusV2(id, StepStatus.ACTIVE, language, fallback, UserInfo.get) match {
         case Some(x) => x
         case None =>
           halt(status = 404,
@@ -393,19 +333,10 @@
       val language =
         paramOrDefault(this.language.paramName, Language.AllLanguages)
       val id = long(this.learningpathId.paramName)
-<<<<<<< HEAD
+      val userInfo = UserInfo(requireUserId)
       val fallback = booleanOrDefault(this.fallback.paramName, false)
 
-      readService.learningstepsForWithStatusV2(id,
-                                               StepStatus.DELETED,
-                                               language,
-                                               fallback,
-                                               Some(requireUserId)) match {
-=======
-      val userInfo = UserInfo(requireUserId)
-
-      readService.learningstepsForWithStatusV2(id, StepStatus.DELETED, language, userInfo) match {
->>>>>>> a3e98f45
+      readService.learningstepsForWithStatusV2(id, StepStatus.DELETED, language, fallback, userInfo) match {
         case Some(x) => x
         case None =>
           halt(status = 404, body = Error(Error.NOT_FOUND, s"Learningpath with id $id not found"))
