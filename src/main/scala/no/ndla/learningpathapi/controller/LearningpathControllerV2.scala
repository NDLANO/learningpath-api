/*
 * Part of NDLA learningpath_api.
 * Copyright (C) 2016 NDLA
 *
 * See LICENSE
 *
 */

package no.ndla.learningpathapi.controller

import com.typesafe.scalalogging.LazyLogging
import no.ndla.learningpathapi.model.api._
import no.ndla.learningpathapi.model.domain
import no.ndla.learningpathapi.model.domain.{
  Author => _,
  LearningPathStatus => _,
  LearningPathTags => _,
  License => _,
  _
}
import no.ndla.learningpathapi.service.search.SearchService
import no.ndla.learningpathapi.service.{ConverterService, ReadService, UpdateService}
import no.ndla.learningpathapi.validation.LanguageValidator
import no.ndla.mapping
import no.ndla.mapping.LicenseDefinition
import org.json4s.{DefaultFormats, Formats}
import org.scalatra.json.NativeJsonSupport
import org.scalatra.swagger.DataType.ValueDataType
import org.scalatra.swagger._
import org.scalatra.util.NotNothing
import org.scalatra.{BadRequest, Ok, ScalatraServlet}

import scala.util.{Failure, Success, Try}

trait LearningpathControllerV2 {

  this: ReadService with UpdateService with SearchService with LanguageValidator with ConverterService =>
  val learningpathControllerV2: LearningpathControllerV2

  class LearningpathControllerV2(implicit val swagger: Swagger)
      extends NdlaController
      with ScalatraServlet
      with NativeJsonSupport
      with SwaggerSupport
      with LazyLogging
      with CorrelationIdSupport {
    protected implicit override val jsonFormats: Formats = DefaultFormats

    protected val applicationDescription =
      "API for accessing Learningpaths from ndla.no."

    // Additional models used in error responses
    registerModel[ValidationError]()
    registerModel[Error]()

    val response400 =
      ResponseMessage(400, "Validation Error", Some("ValidationError"))
    val response403 = ResponseMessage(403, "Access not granted", Some("Error"))
    val response404 = ResponseMessage(404, "Not found", Some("Error"))
    val response500 = ResponseMessage(500, "Unknown error", Some("Error"))
    val response502 = ResponseMessage(502, "Remote error", Some("Error"))

    case class Param(paramName: String, description: String)

    private val correlationId =
      Param("X-Correlation-ID", "User supplied correlation-id. May be omitted.")
    private val query = Param("query", "Return only Learningpaths with content matching the specified query.")
    private val language =
      Param("language", "The ISO 639-1 language code describing language.")
    private val sort = Param(
      "sort",
      """The sorting used on results.
             The following are supported: relevance, -relevance, duration, -duration, title, -title, lastUpdated, -lastUpdated, id, -id.
             Default is by -relevance (desc) when query is set, and title (asc) when query is empty.""".stripMargin
    )
    private val pageNo =
      Param("page", "The page number of the search hits to display.")
    private val pageSize =
      Param("page-size", "The number of search hits to display for each page.")
    private val learningpathId =
      Param("learningpath_id", "Id of the learningpath.")
    private val learningstepId =
      Param("learningstep_id", "Id of the learningstep.")
    private val tag = Param("tag", "Return only Learningpaths that are tagged with this exact tag.")
    private val learningpathIds = Param(
      "ids",
      "Return only Learningpaths that have one of the provided ids. To provide multiple ids, separate by comma (,).")
    private val licenseFilter =
      Param("filter", "Query for filtering licenses. Only licenses containing filter-string are returned.")
<<<<<<< HEAD
    private val fallback = Param("fallback", "Fallback to existing language if language is specified.")
=======
    private val learningPathStatus = Param("STATUS", "Status of LearningPaths")
    private val adminMessage = Param(
      "message",
      "Message that admins can place on a LearningPath for notifying a owner of issues with LearningPath")
>>>>>>> dc0c8d2a

    private def asQueryParam[T: Manifest: NotNothing](param: Param) =
      queryParam[T](param.paramName).description(param.description)
    private def asHeaderParam[T: Manifest: NotNothing](param: Param) =
      headerParam[T](param.paramName).description(param.description)
    private def asPathParam[T: Manifest: NotNothing](param: Param) =
      pathParam[T](param.paramName).description(param.description)
    private def asFormParam[T: Manifest: NotNothing](param: Param) =
      formParam[T](param.paramName).description(param.description)
    private def asFileParam(param: Param) =
      Parameter(name = param.paramName,
                `type` = ValueDataType("file"),
                description = Some(param.description),
                paramType = ParamType.Form)

    def search(query: Option[String],
               searchLanguage: String,
               tag: Option[String],
               idList: List[Long],
               sort: Option[String],
               pageSize: Option[Int],
               page: Option[Int],
               fallback: Boolean): SearchResultV2 = {
      query match {
        case Some(q) =>
          searchService.matchingQuery(
            query = q,
            withIdIn = idList,
            taggedWith = tag,
            searchLanguage = Language.getLanguageOrDefaultIfUnsupported(searchLanguage),
            sort = Sort.valueOf(sort).getOrElse(Sort.ByRelevanceDesc),
            pageSize = pageSize,
            page = page,
            fallback = fallback
          )
        case None =>
          searchService.allV2(
            withIdIn = idList,
            taggedWith = tag,
            searchLanguage = Language.getLanguageOrDefaultIfUnsupported(searchLanguage),
            sort = Sort.valueOf(sort).getOrElse(Sort.ByTitleAsc),
            page = page,
            pageSize = pageSize,
            fallback = fallback
          )
      }
    }

    private val getLearningpaths =
      (apiOperation[SearchResultV2]("getLearningpaths")
        summary "Find public learningpaths"
        notes "Show public learningpaths."
        parameters (asHeaderParam[Option[String]](correlationId),
        asQueryParam[Option[String]](query),
        asQueryParam[Option[String]](tag),
        asQueryParam[Option[String]](learningpathIds),
        asQueryParam[Option[String]](language),
        asQueryParam[Option[Int]](pageNo),
        asQueryParam[Option[Int]](pageSize),
        asQueryParam[Option[String]](sort),
        asQueryParam[Option[Boolean]](fallback))
        responseMessages (response400, response500)
        authorizations "oauth2")

    get("/", operation(getLearningpaths)) {
      val query = paramOrNone(this.query.paramName)
      val tag = paramOrNone(this.tag.paramName)
      val idList = paramAsListOfLong(this.learningpathIds.paramName)
      val language =
        paramOrDefault(this.language.paramName, Language.AllLanguages)
      val sort = paramOrNone(this.sort.paramName)
      val pageSize = paramOrNone(this.pageSize.paramName).flatMap(ps => Try(ps.toInt).toOption)
      val page = paramOrNone(this.pageNo.paramName).flatMap(idx => Try(idx.toInt).toOption)
      val fallback = booleanOrDefault(this.fallback.paramName, false)

      logger.info(
        "GET / with params query='{}', language={}, tag={}, page={}, page-size={}, sort={}, ids={} fallback={}",
        query,
        language,
        tag,
        page,
        pageSize,
        sort,
        idList,
        fallback.toString
      )

      search(query, language, tag, idList, sort, pageSize, page, fallback)
    }

    private val getLearningpathsPost =
      (apiOperation[List[SearchResultV2]]("searchArticles")
        summary "Find public learningpaths"
        notes "Show public learningpaths"
        parameters (
          asHeaderParam[Option[String]](correlationId),
          bodyParam[SearchParams]
      )
        authorizations "oauth2"
        responseMessages (response400, response500))

    post("/search/", operation(getLearningpathsPost)) {
      val searchParams = extract[SearchParams](request.body)

      val query = searchParams.query
      val tag = searchParams.tag
      val idList = searchParams.ids
      val language = searchParams.language.getOrElse(Language.AllLanguages)
      val sort = searchParams.sort
      val pageSize = searchParams.pageSize
      val page = searchParams.page
      val fallback = searchParams.fallback.getOrElse(false)
      logger.info(
        "POST /search with params query='{}', language={}, tag={}, page={}, page-size={}, sort={}, ids={} fallback={}",
        query,
        language,
        tag,
        page,
        pageSize,
        sort,
        idList,
        fallback.toString
      )

      search(query, language, tag, idList, sort, pageSize, page, fallback)
    }

    private val getLearningpath =
      (apiOperation[LearningPathV2]("getLearningpath")
        summary "Fetch details about the specified learningpath"
        notes "Shows all information about the specified learningpath."
        parameters (
          asHeaderParam[Option[String]](correlationId),
          asPathParam[String](learningpathId),
          asQueryParam[Option[String]](language),
          asQueryParam[Option[Boolean]](fallback)
      )
        responseMessages (response403, response404, response500)
        authorizations "oauth2")

    get("/:learningpath_id", operation(getLearningpath)) {
      val language =
        paramOrDefault(this.language.paramName, Language.AllLanguages)
      val id = long(this.learningpathId.paramName)
      val userInfo = UserInfo.get
      val fallback = booleanOrDefault(this.fallback.paramName, default = false)

      readService.withIdV2(id, language, fallback, userInfo) match {
        case Some(x) => x
        case None =>
          halt(status = 404,
               body = Error(Error.NOT_FOUND, s"Learningpath with id $id and language $language not found"))
      }
    }

    private val getLearningpathStatus =
      (apiOperation[LearningPathStatus]("getLearningpathStatus")
        summary "Show status information for the learningpath"
        notes "Shows publishingstatus for the learningpath"
        parameters (asHeaderParam[Option[String]](correlationId),
        asPathParam[String](learningpathId))
        responseMessages (response403, response404, response500)
        authorizations "oauth2")

    get("/:learningpath_id/status/", operation(getLearningpathStatus)) {
      val id = long(this.learningpathId.paramName)
      readService.statusFor(id, UserInfo.get) match {
        case Some(x) => x
        case None =>
          halt(status = 404,
               body = Error(Error.NOT_FOUND, s"Learningpath with id $id and language $language not found"))
      }
    }

    private val getLearningsteps =
      (apiOperation[List[LearningStepSummaryV2]]("getLearningsteps")
        summary "Fetch learningsteps for given learningpath"
        notes "Show all learningsteps for given learningpath id"
        parameters (
          asHeaderParam[Option[String]](correlationId),
          asPathParam[String](learningpathId),
          asQueryParam[Option[String]](language),
          asQueryParam[Option[Boolean]](fallback)
      )
        responseMessages (response403, response404, response500)
        authorizations "oauth2")

    get("/:learningpath_id/learningsteps/", operation(getLearningsteps)) {
      val language =
        paramOrDefault(this.language.paramName, Language.AllLanguages)
      val id = long(this.learningpathId.paramName)
      val fallback = booleanOrDefault(this.fallback.paramName, false)

      readService.learningstepsForWithStatusV2(id, StepStatus.ACTIVE, language, fallback, UserInfo.get) match {
        case Some(x) => x
        case None =>
          halt(status = 404,
               body = Error(Error.NOT_FOUND, s"Learningpath with id $id and language $language not found"))
      }
    }

    private val getLearningstep =
      (apiOperation[LearningStepV2]("getLearningstep")
        summary "Fetch details about the specified learningstep"
        notes "Show the given learningstep for the given learningpath"
        parameters (asHeaderParam[Option[String]](correlationId),
        asPathParam[String](learningpathId),
        asPathParam[String](learningstepId),
        asQueryParam[Option[String]](language))
        responseMessages (response403, response404, response500, response502)
        authorizations "oauth2")

    get("/:learningpath_id/learningsteps/:learningstep_id", operation(getLearningstep)) {
      val language =
        paramOrDefault(this.language.paramName, Language.AllLanguages)
      val pathId = long(this.learningpathId.paramName)
      val stepId = long(this.learningstepId.paramName)

      readService.learningstepV2For(pathId, stepId, language, UserInfo.get) match {
        case Some(x) => x
        case None =>
          halt(status = 404,
               body = Error(
                 Error.NOT_FOUND,
                 s"Learningstep with id $stepId not found for learningpath with id $pathId and language $language"))
      }
    }

    private val getLearningStepsInTrash =
      (apiOperation[List[LearningStepSummaryV2]]("getLearningStepsInTrash")
        summary "Fetch deleted learningsteps for given learningpath"
        notes "Show all learningsteps for the given learningpath that are marked as deleted"
        parameters (
          asHeaderParam[Option[String]](correlationId),
          asPathParam[String](learningpathId),
          asQueryParam[Option[String]](language),
          asQueryParam[Option[Boolean]](fallback)
      )
        responseMessages (response403, response404, response500)
        authorizations "oauth2")

    get("/:learningpath_id/learningsteps/trash/", operation(getLearningStepsInTrash)) {
      val language =
        paramOrDefault(this.language.paramName, Language.AllLanguages)
      val id = long(this.learningpathId.paramName)
      val userInfo = UserInfo(requireUserId)
      val fallback = booleanOrDefault(this.fallback.paramName, false)

      readService.learningstepsForWithStatusV2(id, StepStatus.DELETED, language, fallback, userInfo) match {
        case Some(x) => x
        case None =>
          halt(status = 404, body = Error(Error.NOT_FOUND, s"Learningpath with id $id not found"))
      }
    }

    private val getLearningStepStatus =
      (apiOperation[LearningStepStatus]("getLearningStepStatus")
        summary "Show status information for learningstep"
        notes "Shows status for the learningstep"
        parameters (asHeaderParam[Option[String]](correlationId),
        asPathParam[String](learningpathId),
        asPathParam[String](learningstepId))
        responseMessages (response403, response404, response500)
        authorizations "oauth2")

    get("/:learningpath_id/learningsteps/:learningstep_id/status/", operation(getLearningStepStatus)) {
      val pathId = long(this.learningpathId.paramName)
      val stepId = long(this.learningstepId.paramName)

      readService.learningStepStatusForV2(pathId, stepId, Language.DefaultLanguage, UserInfo.get) match {
        case Some(x) => x
        case None =>
          halt(
            status = 404,
            body = Error(Error.NOT_FOUND, s"Learningstep with id $stepId not found for learningpath with id $pathId"))
      }
    }

    private val getMyLearningpaths =
      (apiOperation[List[LearningPathSummaryV2]]("getMyLearningpaths")
        summary "Fetch all learningspaths you have created"
        notes "Shows your learningpaths."
        parameters asHeaderParam[Option[String]](correlationId)
        responseMessages (response403, response500)
        authorizations "oauth2")

    get("/mine/", operation(getMyLearningpaths)) {
      readService.withOwnerV2(owner = requireUserId)
    }

    private val getLicenses =
      (apiOperation[List[License]]("getLicenses")
        summary "Show all valid licenses"
        notes "Shows all valid licenses"
        parameters (asHeaderParam[Option[String]](correlationId),
        asQueryParam[Option[String]](licenseFilter))
        responseMessages (response403, response500)
        authorizations "oauth2")

    get("/licenses/", operation(getLicenses)) {
      val licenses: Seq[LicenseDefinition] =
        paramOrNone(this.licenseFilter.paramName) match {
          case None => mapping.License.getLicenses
          case Some(filter) =>
            mapping.License.getLicenses.filter(_.license.contains(filter))
        }

      licenses.map(x => License(x.license, Option(x.description), x.url))
    }

    private val addNewLearningpath =
      (apiOperation[LearningPathV2]("addLearningpath")
        summary "Store new learningpath"
        notes "Adds the given learningpath"
        parameters (asHeaderParam[Option[String]](correlationId),
        bodyParam[NewLearningPathV2])
        responseMessages (response400, response403, response404, response500)
        authorizations "oauth2")

    post("/", operation(addNewLearningpath)) {
      val newLearningPath = extract[NewLearningPathV2](request.body)
      val userInfo = UserInfo(requireUserId)
      updateService.addLearningPathV2(newLearningPath, userInfo) match {
        case None =>
          halt(status = 404, body = Error(Error.GENERIC, s"The chosen language is not supported"))
        case Some(learningPath) =>
          logger.info(s"CREATED LearningPath with ID =  ${learningPath.id}")
          halt(status = 201, headers = Map("Location" -> learningPath.metaUrl), body = learningPath)
      }
    }

    private val copyLearningpath =
      (apiOperation[LearningPathV2]("copyLearningpath")
        summary "Copy given learningpath and store it as a new learningpath"
        notes "Copies the given learningpath, with the option to override some fields"
        parameters (asHeaderParam[Option[String]](correlationId),
        asPathParam[String](learningpathId),
        bodyParam[NewCopyLearningPathV2])
        responseMessages (response400, response403, response404, response500)
        authorizations "oauth2")

    post("/:learningpath_id/copy/", operation(copyLearningpath)) {
      val newLearningPath = extract[NewCopyLearningPathV2](request.body)
      val pathId = long(this.learningpathId.paramName)
      val userInfo = UserInfo(requireUserId)
      updateService.newFromExistingV2(pathId, newLearningPath, userInfo) match {
        case None =>
          halt(status = 404, body = Error(Error.NOT_FOUND, s"Learningpath with id $pathId not found"))
        case Some(learningPath) =>
          logger.info(s"COPIED LearningPath with ID =  ${learningPath.id}")
          halt(status = 201, headers = Map("Location" -> learningPath.metaUrl), body = learningPath)
      }
    }

    private val updateLearningPath =
      (apiOperation[LearningPathV2]("updateLearningPath")
        summary "Update given learningpath"
        notes "Updates the given learningPath"
        parameters (asHeaderParam[Option[String]](correlationId),
        asPathParam[String](learningpathId),
        bodyParam[UpdatedLearningPathV2])
        responseMessages (response400, response403, response404, response500)
        authorizations "oauth2")

    patch("/:learningpath_id", operation(updateLearningPath)) {
      val pathId = long(this.learningpathId.paramName)
      val userInfo = UserInfo(requireUserId)
      val updatedLearningPath =
        updateService.updateLearningPathV2(pathId, extract[UpdatedLearningPathV2](request.body), userInfo)
      updatedLearningPath match {
        case None =>
          halt(status = 404, body = Error(Error.NOT_FOUND, s"Learningpath with id $pathId not found"))
        case Some(learningPath) =>
          logger.info(s"UPDATED LearningPath with ID =  ${learningPath.id}")
          Ok(body = learningPath)
      }
    }

    private val addNewLearningStep =
      (apiOperation[LearningStepV2]("addLearningStep")
        summary "Add new learningstep to learningpath"
        notes "Adds the given LearningStep"
        parameters (asHeaderParam[Option[String]](correlationId),
        asPathParam[String](learningpathId),
        bodyParam[NewLearningStepV2])
        responseMessages (response400, response403, response404, response500, response502)
        authorizations "oauth2")

    post("/:learningpath_id/learningsteps/", operation(addNewLearningStep)) {
      val newLearningStep = extract[NewLearningStepV2](request.body)
      val pathId = long(this.learningpathId.paramName)
      val userInfo = UserInfo(requireUserId)
      val createdLearningStep =
        updateService.addLearningStepV2(pathId, newLearningStep, userInfo)
      createdLearningStep match {
        case None =>
          halt(status = 404, body = Error(Error.NOT_FOUND, s"Learningpath with id $pathId not found"))
        case Some(learningStep) =>
          logger.info(s"CREATED LearningStep with ID =  ${learningStep.id} for LearningPath with ID = $pathId")
          halt(status = 201, headers = Map("Location" -> learningStep.metaUrl), body = createdLearningStep)
      }
    }

    private val updateLearningStep =
      (apiOperation[LearningStepV2]("updateLearningStep")
        summary "Update given learningstep"
        notes "Update the given learningStep"
        parameters (asHeaderParam[Option[String]](correlationId),
        asPathParam[String](learningpathId),
        asPathParam[String](learningstepId),
        bodyParam[UpdatedLearningStepV2])
        responseMessages (response400, response403, response404, response500, response502)
        authorizations "oauth2")

    patch("/:learningpath_id/learningsteps/:learningstep_id", operation(updateLearningStep)) {
      val updatedLearningStep = extract[UpdatedLearningStepV2](request.body)
      val pathId = long(this.learningpathId.paramName)
      val stepId = long(this.learningstepId.paramName)
      val userInfo = UserInfo(requireUserId)
      val createdLearningStep =
        updateService.updateLearningStepV2(pathId, stepId, updatedLearningStep, userInfo)

      createdLearningStep match {
        case None =>
          halt(
            status = 404,
            body = Error(Error.NOT_FOUND, s"Learningstep with id $stepId for learningpath with id $pathId not found"))
        case Some(learningStep) =>
          logger.info(s"UPDATED LearningStep with ID = $stepId for LearningPath with ID = $pathId")
          Ok(body = learningStep)
      }
    }

    private val updateLearningstepSeqNo =
      (apiOperation[LearningStepSeqNo]("updatetLearningstepSeqNo")
        summary "Store new sequence number for learningstep."
        notes "Updates the sequence number for the given learningstep. The sequence number of other learningsteps will be affected by this."
        parameters (asHeaderParam[Option[String]](correlationId),
        asPathParam[String](learningpathId),
        asPathParam[String](learningstepId),
        bodyParam[LearningStepSeqNo])
        responseMessages (response403, response404, response500)
        authorizations "oauth2")

    put("/:learningpath_id/learningsteps/:learningstep_id/seqNo/", operation(updateLearningstepSeqNo)) {
      val newSeqNo = extract[LearningStepSeqNo](request.body)
      val pathId = long(this.learningpathId.paramName)
      val stepId = long(this.learningstepId.paramName)
      val userInfo = UserInfo(requireUserId)

      updateService.updateSeqNo(pathId, stepId, newSeqNo.seqNo, userInfo) match {
        case Some(seqNo) => seqNo
        case None =>
          halt(
            status = 404,
            body = Error(Error.NOT_FOUND, s"Learningstep with id $stepId not found for learningpath with id $pathId"))
      }
    }

    private val updateLearningStepStatus =
      (apiOperation[LearningStepV2]("updateLearningStepStatus")
        summary "Update status of given learningstep"
        notes "Updates the status of the given learningstep"
        parameters (asHeaderParam[Option[String]](correlationId),
        asPathParam[String](learningpathId),
        asPathParam[String](learningstepId),
        bodyParam[LearningStepStatus])
        responseMessages (response400, response403, response404, response500)
        authorizations "oauth2")

    put("/:learningpath_id/learningsteps/:learningstep_id/status/", operation(updateLearningStepStatus)) {
      val learningStepStatus = extract[LearningStepStatus](request.body)
      val stepStatus = StepStatus.valueOfOrError(learningStepStatus.status)
      val pathId = long(this.learningpathId.paramName)
      val stepId = long(this.learningstepId.paramName)
      val userInfo = UserInfo(requireUserId)

      val updatedStep = updateService.updateLearningStepStatusV2(pathId, stepId, stepStatus, userInfo)
      updatedStep match {
        case None =>
          halt(
            status = 404,
            body = Error(Error.NOT_FOUND, s"Learningstep with id $stepId for learningpath with id $pathId not found"))
        case Some(learningStep) =>
          logger.info(
            s"UPDATED LearningStep with id: $stepId for LearningPath with id: $pathId to STATUS = ${learningStep.status}")
          Ok(body = learningStep)
      }
    }

    private val updateLearningPathStatus =
      (apiOperation[LearningPathStatus]("updateLearningPathStatus")
        summary "Update status of given learningpath"
        notes "Updates the status of the given learningPath"
        parameters (asHeaderParam[Option[String]](correlationId),
        asPathParam[String](learningpathId),
        bodyParam[LearningPathStatus],
        asQueryParam[Option[String]](adminMessage))
        responseMessages (response400, response403, response404, response500)
        authorizations "oauth2")

    put("/:learningpath_id/status/", operation(updateLearningPathStatus)) {
      val learningPathStatus = extract[LearningPathStatus](request.body)
      val pathStatus =
        domain.LearningPathStatus.valueOfOrError(learningPathStatus.status)
      val pathId = long(this.learningpathId.paramName)
      val userInfo = UserInfo(requireUserId)
      val message = paramOrNone(this.adminMessage.paramName)

      updateService.updateLearningPathStatusV2(pathId, pathStatus, userInfo, Language.DefaultLanguage, message) match {
        case None =>
          halt(status = 404, body = Error(Error.NOT_FOUND, s"Learningpath with id $pathId not found"))
        case Some(learningPath) =>
          logger.info(s"UPDATED status of LearningPath with ID = ${learningPath.id}")
          Ok(body = learningPath)
      }
    }

    private val withStatus: SwaggerSupportSyntax.OperationBuilder =
      (apiOperation[List[LearningPathV2]]("withStatus")
        summary "Fetch all learningpaths with specified status"
        notes "Fetch all learningpaths with specified status"
        parameters (asHeaderParam[Option[String]](correlationId),
        asPathParam[String](learningPathStatus))
        responseMessages (response500, response400)
        authorizations "oauth2")
    get(s"/status/:${this.learningPathStatus.paramName}", operation(withStatus)) {
      val pathStatus = params(this.learningPathStatus.paramName)
      readService.learningPathWithStatus(pathStatus, UserInfo.get) match {
        case Success(lps) => lps
        case Failure(ex)  => errorHandler(ex)
      }
    }

    private val deleteLearningPath =
      (apiOperation[LearningPathV2]("deleteLearningPath")
        summary "Delete given learningpath"
        notes "Deletes the given learningPath"
        parameters (asHeaderParam[Option[String]](correlationId),
        asPathParam[String](learningpathId))
        responseMessages (response403, response404, response500)
        authorizations "oauth2")

    delete("/:learningpath_id", operation(deleteLearningPath)) {
      val pathId = long(this.learningpathId.paramName)
      val userInfo = UserInfo(requireUserId)
      val deleted =
        updateService.updateLearningPathStatusV2(pathId,
                                                 domain.LearningPathStatus.DELETED,
                                                 userInfo,
                                                 Language.DefaultLanguage)
      deleted match {
        case None =>
          halt(status = 404, body = Error(Error.NOT_FOUND, s"Learningpath with id $pathId not found"))
        case Some(_) =>
          logger.info(s"MARKED LearningPath with ID: $pathId as DELETED")
          halt(status = 204)
      }
    }

    private val deleteLearningStep =
      (apiOperation[Void]("deleteLearningStep")
        summary "Delete given learningstep"
        notes "Deletes the given learningStep"
        parameters (asHeaderParam[Option[String]](correlationId),
        asPathParam[String](learningpathId),
        asPathParam[String](learningstepId))
        responseMessages (response403, response404, response500)
        authorizations "oauth2")

    delete("/:learningpath_id/learningsteps/:learningstep_id", operation(deleteLearningStep)) {
      val pathId = long(this.learningpathId.paramName)
      val stepId = long(this.learningstepId.paramName)
      val userInfo = UserInfo(requireUserId)
      val deleted = updateService.updateLearningStepStatusV2(pathId, stepId, StepStatus.DELETED, userInfo)
      deleted match {
        case None =>
          halt(
            status = 404,
            body = Error(Error.NOT_FOUND, s"Learningstep with id $stepId for learningpath with id $pathId not found"))
        case Some(_) =>
          logger.info(s"MARKED LearningStep with id: $stepId for LearningPath with id: $pathId as DELETED.")
          halt(status = 204)
      }
    }

    private val getTags =
      (apiOperation[List[LearningPathTags]]("getTags")
        summary "Fetch all previously used tags in learningpaths"
        notes "Retrieves a list of all previously used tags in learningpaths"
        parameters (
          asHeaderParam[Option[String]](correlationId),
          asQueryParam[Option[String]](language),
          asQueryParam[Option[Boolean]](fallback)
      )
        responseMessages response500
        authorizations "oauth2")

    get("/tags/", operation(getTags)) {
      val language =
        paramOrDefault(this.language.paramName, Language.AllLanguages)
      val allTags = readService.tags
      val fallback = booleanOrDefault(this.fallback.paramName, false)

      converterService.asApiLearningPathTagsSummary(allTags, language, fallback) match {
        case Some(s) => s
        case None =>
          halt(status = 404, body = Error(Error.NOT_FOUND, s"Tags with language '$language' not found"))
      }
    }

    private val getContributors =
      (apiOperation[List[Author]]("getContributors")
        summary "Fetch all previously used contributors in learningpaths"
        notes "Retrieves a list of all previously used contributors in learningpaths"
        parameters asHeaderParam[Option[String]](correlationId)
        responseMessages response500
        authorizations "oauth2")

    get("/contributors/", operation(getContributors)) {
      readService.contributors
    }
  }
}<|MERGE_RESOLUTION|>--- conflicted
+++ resolved
@@ -87,14 +87,11 @@
       "Return only Learningpaths that have one of the provided ids. To provide multiple ids, separate by comma (,).")
     private val licenseFilter =
       Param("filter", "Query for filtering licenses. Only licenses containing filter-string are returned.")
-<<<<<<< HEAD
     private val fallback = Param("fallback", "Fallback to existing language if language is specified.")
-=======
     private val learningPathStatus = Param("STATUS", "Status of LearningPaths")
     private val adminMessage = Param(
       "message",
       "Message that admins can place on a LearningPath for notifying a owner of issues with LearningPath")
->>>>>>> dc0c8d2a
 
     private def asQueryParam[T: Manifest: NotNothing](param: Param) =
       queryParam[T](param.paramName).description(param.description)
