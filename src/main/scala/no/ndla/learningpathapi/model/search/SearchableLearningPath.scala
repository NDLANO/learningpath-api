--- conflicted
+++ resolved
@@ -23,8 +23,5 @@
                                   tags: SearchableTags,
                                   author: String,
                                   learningsteps: Seq[SearchableLearningStep],
-<<<<<<< HEAD
-                                  copyright: Copyright)
-=======
+                                  copyright: Copyright,
                                   isBasedOn: Option[Long])
->>>>>>> c588d560
