package no.ndla.learningpathapi.integration

import javax.sql.DataSource

import com.typesafe.scalalogging.LazyLogging
import no.ndla.learningpathapi.LearningpathApiProperties
import no.ndla.learningpathapi.business.LearningpathData
import no.ndla.learningpathapi.model._
import org.json4s.ext.EnumNameSerializer
import org.json4s.native.Serialization._
import org.postgresql.util.PGobject
import scalikejdbc.{ConnectionPool, DB, DataSourceConnectionPool, _}

class PostgresData(dataSource: DataSource) extends LearningpathData with LazyLogging {
  implicit val formats = org.json4s.DefaultFormats +
    LearningPath.JSonSerializer +
    LearningStep.JSonSerializer +
    new EnumNameSerializer(LearningPathStatus) +
    new EnumNameSerializer(LearningPathVerificationStatus) +
    new EnumNameSerializer(StepType)

  ConnectionPool.singleton(new DataSourceConnectionPool(dataSource))

  override def exists(learningPathId: Long): Boolean = {
    DB readOnly {implicit session =>
      sql"select exists(select 1 from learningpaths where id=$learningPathId)".map(rs => rs.boolean(1)).single().apply match {
        case Some(t) => t
        case None => false
      }
    }
  }

  override def exists(learningPathId: Long, learningStepId: Long): Boolean = {
    DB readOnly {implicit session =>
      sql"select exists(select 1 from learningsteps where id=$learningStepId and learning_path_id = $learningPathId)".map(rs => rs.boolean(1)).single().apply match {
        case Some(t) => t
        case None => false
      }
    }
  }

  override def withId(id: Long): Option[LearningPath] = {
    learningPathWhere(sqls"lp.id = $id")
  }

  override def withStatus(status: LearningPathStatus.Value): List[LearningPath] = {
    learningPathsWhere(sqls"lp.document->>'status' = ${status.toString}")
  }

  override def withStatusAndOwner(status: LearningPathStatus.Value, owner: String): List[LearningPath] = {
    learningPathsWhere(sqls"lp.document->>'status' = ${status.toString} and lp.document->>'owner' = $owner")
  }

  override def learningStepsFor(learningPathId: Long): List[LearningStep] = {
    val ls = LearningStep.syntax("ls")
    DB readOnly { implicit session =>
      sql"select ${ls.result.*} from ${LearningStep.as(ls)} where ${ls.learningPathId} = $learningPathId".map(LearningStep(ls.resultName)).list().apply()
    }
  }

  override def learningStepWithId(learningPathId: Long, learningStepId: Long): Option[LearningStep] = {
    val ls = LearningStep.syntax("ls")
    DB readOnly { implicit session =>
      sql"select ${ls.result.*} from ${LearningStep.as(ls)} where ${ls.learningPathId} = $learningPathId and ${ls.id} = $learningStepId".map(LearningStep(ls.resultName)).single().apply()
    }
  }

  override def insert(learningpath: LearningPath): LearningPath = {
    val dataObject = new PGobject()
    dataObject.setType("jsonb")
    dataObject.setValue(write(learningpath))

    DB localTx {implicit session =>
      val learningPathId:Long = sql"insert into learningpaths(document) values($dataObject)".updateAndReturnGeneratedKey().apply

      val learningSteps = learningpath.learningsteps.map(learningStep => {
        insertLearningStepNoTx(learningStep.copy(learningPathId = Some(learningPathId)))
      })

      logger.info(s"Inserted learningpath with id $learningPathId")
      learningpath.copy(id = Some(learningPathId), learningsteps = learningSteps)
    }
  }

  override def insertLearningStep(learningStep: LearningStep): LearningStep = {
    DB localTx {implicit session =>
      insertLearningStepNoTx(learningStep)
    }
  }

  override def update(learningpath: LearningPath): LearningPath = {
    if(learningpath.id.isEmpty) {
      throw new RuntimeException("A non-persisted learningpath cannot be updated without being saved first.")
    }

    val dataObject = new PGobject()
    dataObject.setType("jsonb")
    dataObject.setValue(write(learningpath))

    DB localTx {implicit session =>
      sql"update learningpaths set document = $dataObject where id = ${learningpath.id}".update().apply
      logger.info(s"Updated learningpath with id ${learningpath.id}")
      learningpath
    }
  }

  override def updateLearningStep(learningStep: LearningStep): LearningStep = {
    if(learningStep.id.isEmpty) {
      throw new RuntimeException("A non-persisted learningStep cannot be updated without being saved first.")
    }

    val dataObject = new PGobject()
    dataObject.setType("jsonb")
    dataObject.setValue(write(learningStep))

    DB localTx { implicit session =>
      sql"update learningsteps set document = $dataObject where id = ${learningStep.id}".update().apply
      logger.info(s"Updated learningpath with id ${learningStep.id}")
      learningStep
    }
  }

  override def delete(learningPathId: Long) = {
    DB localTx {implicit session =>
      sql"delete from learningpaths where id = $learningPathId".update().apply
    }
  }

  override def deleteLearningStep(learningStepId: Long): Unit = {
    DB localTx {implicit session =>
      sql"delete from learningsteps where id = $learningStepId".update().apply
    }
  }

  override def learningPathsWithIdBetween(min: Long, max: Long): List[LearningPath] = {
    val (lp, ls) = (LearningPath.syntax("lp"), LearningStep.syntax("ls"))
<<<<<<< HEAD

    val status = LearningPathStatus.PUBLISHED.toString
    val (minId, maxId) = minMaxId
    val groupRanges = Seq.range(minId, maxId+1).grouped(LearningpathApiProperties.IndexBulkSize).map(group => (group.head, group.last))
=======
    val status = LearningpathApiProperties.Published
>>>>>>> 47d12ad3

    DB readOnly {implicit session =>
      sql"""select ${lp.result.*}, ${ls.result.*}
               from ${LearningPath.as(lp)}
               left join ${LearningStep.as(ls)} on ${lp.id} = ${ls.learningPathId}
               where lp.document->>'status' = $status
               and lp.id between $min and $max"""
        .one(LearningPath(lp.resultName))
        .toMany(LearningStep.opt(ls.resultName))
        .map{(learningpath, learningsteps) => learningpath.copy(learningsteps = learningsteps)}
        .toList().apply()
    }
  }

  override def minMaxId: (Long,Long) = {
    DB readOnly { implicit session =>
      sql"select min(id) as mi, max(id) as ma from learningpaths".map(rs => {
        (rs.long("mi"),rs.long("ma"))
      }).single().apply() match {
        case Some(minmax) => minmax
        case None => (0L,0L)
      }
    }
  }


  private def learningPathsWhere(whereClause: SQLSyntax): List[LearningPath] = {
    val (lp, ls) = (LearningPath.syntax("lp"), LearningStep.syntax("ls"))
    DB readOnly{implicit session =>
      sql"select ${lp.result.*}, ${ls.result.*} from ${LearningPath.as(lp)} left join ${LearningStep.as(ls)} on ${lp.id} = ${ls.learningPathId} where $whereClause"
        .one(LearningPath(lp.resultName))
        .toMany(LearningStep.opt(ls.resultName))
        .map{(learningpath, learningsteps) => learningpath.copy(learningsteps = learningsteps)}
        .list.apply()
    }
  }

  private def learningPathWhere(whereClause: SQLSyntax): Option[LearningPath] = {
    val (lp, ls) = (LearningPath.syntax("lp"), LearningStep.syntax("ls"))
    DB readOnly{implicit session =>
      sql"select ${lp.result.*}, ${ls.result.*} from ${LearningPath.as(lp)} left join ${LearningStep.as(ls)} on ${lp.id} = ${ls.learningPathId} where $whereClause"
        .one(LearningPath(lp.resultName))
        .toMany(LearningStep.opt(ls.resultName))
        .map{(learningpath, learningsteps) => learningpath.copy(learningsteps = learningsteps)}
        .single.apply()
    }
  }

  private def insertLearningStepNoTx(learningStep: LearningStep)(implicit session: DBSession): LearningStep = {
    val stepObject = new PGobject()
    stepObject.setType("jsonb")
    stepObject.setValue(write(learningStep))

    val learningStepId:Long = sql"insert into learningsteps(learning_path_id, document) values (${learningStep.learningPathId}, $stepObject)".updateAndReturnGeneratedKey().apply
    logger.info(s"Inserted learningstep with id $learningStepId")
    learningStep.copy(id = Some(learningStepId))
  }
}<|MERGE_RESOLUTION|>--- conflicted
+++ resolved
@@ -134,14 +134,7 @@
 
   override def learningPathsWithIdBetween(min: Long, max: Long): List[LearningPath] = {
     val (lp, ls) = (LearningPath.syntax("lp"), LearningStep.syntax("ls"))
-<<<<<<< HEAD
-
     val status = LearningPathStatus.PUBLISHED.toString
-    val (minId, maxId) = minMaxId
-    val groupRanges = Seq.range(minId, maxId+1).grouped(LearningpathApiProperties.IndexBulkSize).map(group => (group.head, group.last))
-=======
-    val status = LearningpathApiProperties.Published
->>>>>>> 47d12ad3
 
     DB readOnly {implicit session =>
       sql"""select ${lp.result.*}, ${ls.result.*}
