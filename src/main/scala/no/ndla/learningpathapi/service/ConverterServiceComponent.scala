--- conflicted
+++ resolved
@@ -7,11 +7,8 @@
 import no.ndla.network.ApplicationUrl
 
 trait ConverterServiceComponent {
-<<<<<<< HEAD
-  this: AuthClientComponent with OEmbedClientComponent with ImageApiClientComponent with MappingApiClient =>
-=======
-  this: AuthClientComponent with ImageApiClientComponent =>
->>>>>>> b2044b41
+  this: AuthClientComponent with ImageApiClientComponent with MappingApiClient =>
+
   val converterService: ConverterService
 
   class ConverterService {
