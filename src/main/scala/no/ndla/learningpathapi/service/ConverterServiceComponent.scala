--- conflicted
+++ resolved
@@ -44,11 +44,7 @@
         lp.title.map(asApiTitle),
         lp.description.map(asApiDescription),
         createUrlToLearningPath(lp),
-<<<<<<< HEAD
-        lp.learningsteps.map(ls => asApiLearningStepSummary(ls, lp)).toList,
-=======
-        lp.learningsteps.map(ls => asApiLearningStep(ls, lp)).toList.sortBy(_.seqNo),
->>>>>>> 997ac03d
+        lp.learningsteps.map(ls => asApiLearningStepSummary(ls, lp)).toList.sortBy(_.seqNo),
         createUrlToLearningSteps(lp),
         lp.coverPhotoUrl,
         lp.duration,
