--- conflicted
+++ resolved
@@ -39,7 +39,7 @@
       Author("Forfatter", names.mkString(" "))
     }
 
-    def asApiLearningpath(lp: domain.LearningPath, callOEmbedProxy: Boolean = true): LearningPath = {
+    def asApiLearningpath(lp: domain.LearningPath): LearningPath = {
       api.LearningPath(lp.id.get,
         lp.title.map(asApiTitle),
         lp.description.map(asApiDescription),
@@ -124,27 +124,12 @@
       s"${createUrlToLearningPath(lp)}/learningsteps"
     }
 
-<<<<<<< HEAD
     def createUrlToLearningPath(lp: domain.LearningPath): String = {
-      lp.isPrivate match {
-        case true => s"${ApplicationUrl.get}private/${lp.id.get}"
-        case false => s"${ApplicationUrl.get}${lp.id.get}"
-      }
+      s"${ApplicationUrl.get}${lp.id.get}"
     }
 
     def createUrlToLearningPath(lp: LearningPath): String = {
-      lp.isPrivate match {
-        case true => s"${ApplicationUrl.get}private/${lp.id}"
-        case false => s"${ApplicationUrl.get}${lp.id}"
-      }
-=======
-    def createUrlToLearningPath(lp: LearningPath): String = {
-      s"${ApplicationUrl.get}${lp.id.get}"
-    }
-
-    def createUrlToLearningPath(lp: no.ndla.learningpathapi.LearningPath): String = {
       s"${ApplicationUrl.get}${lp.id}"
->>>>>>> 069ddcbc
     }
   }
 }