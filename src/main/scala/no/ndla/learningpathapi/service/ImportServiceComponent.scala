--- conflicted
+++ resolved
@@ -15,12 +15,7 @@
 import no.ndla.learningpathapi.model.domain._
 import no.ndla.learningpathapi.repository.LearningPathRepositoryComponent
 import no.ndla.learningpathapi.service.search.SearchIndexServiceComponent
-<<<<<<< HEAD
-import com.netaporter.uri.dsl._
 import no.ndla.mapping.License._
-=======
-
->>>>>>> b13f99c3
 import scala.util.{Failure, Success, Try}
 
 
@@ -122,18 +117,13 @@
     }
 
 
-    private[service] def mapOldToNewLicenseKey(license: Option[String]): Option[String] = {
-      license match {
-        case None => None
-        case Some(l) => {
-          val licenses = Map("nolaw" -> "cc0", "noc" -> "pd")
-          val newLicense = licenses.getOrElse(l, l)
-          if (getLicense(newLicense).isEmpty) {
-            throw new ImportException(s"License $license is not supported.")
-          }
-          Some(newLicense)
-        }
-      }
+    private[service] def oldToNewLicenseKey(license: String): String = {
+      val licenses = Map("nolaw" -> "cc0", "noc" -> "pd")
+      val newLicense = licenses.getOrElse(license, license)
+      if (getLicense(newLicense).isEmpty) {
+        throw new ImportException(s"License $license is not supported.")
+      }
+      newLicense
     }
 
 
@@ -148,8 +138,7 @@
       val showTitle = descriptions.nonEmpty
 
       importArticlesUsedInLearningStep(embedUrls)
-
-      LearningStep(None, None, Some(s"${step.pageId}"), None, seqNo, title, descriptions, embedUrls, stepType, mapOldToNewLicenseKey(step.license), showTitle)
+      LearningStep(None, None, Some(s"${step.pageId}"), None, seqNo, title, descriptions, embedUrls, stepType, step.license.map(oldToNewLicenseKey), showTitle)
     }
 
     def importArticlesUsedInLearningStep(embedUrls: Seq[EmbedUrl]): Unit = {
