/*
 * Part of NDLA learningpath_api.
 * Copyright (C) 2016 NDLA
 *
 * See LICENSE
 *
 */

package no.ndla.learningpathapi.service

import com.netaporter.uri.dsl._
import no.ndla.learningpathapi.LearningpathApiProperties.{
  Domain,
  InternalImageApiUrl,
  NdlaFrontendHost,
  NdlaFrontendHostNames
}
import no.ndla.learningpathapi.integration._
import no.ndla.learningpathapi.model.api.{LearningPathStatus => _, _}
import no.ndla.learningpathapi.model.domain.Language._
import no.ndla.learningpathapi.model.domain._
import no.ndla.learningpathapi.model.{api, domain}
import no.ndla.learningpathapi.repository.LearningPathRepositoryComponent
import no.ndla.learningpathapi.validation.{LanguageValidator, LearningPathValidator}
import no.ndla.mapping.License.getLicense
import no.ndla.network.ApplicationUrl

import scala.util.{Success, Try}

trait ConverterService {
  this: ImageApiClientComponent
    with LearningPathRepositoryComponent
    with LanguageValidator
    with LearningPathValidator
    with Clock =>

  val converterService: ConverterService

  class ConverterService {

    def asEmbedUrlV2(embedUrl: api.EmbedUrlV2, language: String): domain.EmbedUrl = {
      domain.EmbedUrl(embedUrl.url, language, EmbedType.valueOfOrError(embedUrl.embedType))
    }

    def asDescription(description: api.Description): domain.Description = {
      domain.Description(description.description, description.language)
    }

    def asTitle(title: api.Title): domain.Title = {
      domain.Title(title.title, title.language)
    }

    def asLearningPathTags(tags: api.LearningPathTags): domain.LearningPathTags = {
      domain.LearningPathTags(tags.tags, tags.language)
    }

    def asApiLearningPathTags(tags: domain.LearningPathTags): api.LearningPathTags = {
      api.LearningPathTags(tags.tags, tags.language)
    }

    def asApiCopyright(copyright: domain.Copyright): api.Copyright = {
      api.Copyright(asApiLicense(copyright.license), copyright.contributors.map(asApiAuthor))
    }

    def asApiLicense(license: String): api.License =
      getLicense(license) match {
        case Some(l) => api.License(l.license, Option(l.description), l.url)
        case None    => api.License(license, Some("Invalid license"), None)
      }

    def asApiAuthor(author: domain.Author): api.Author = {
      api.Author(author.`type`, author.name)
    }

    def asAuthor(user: domain.NdlaUserName): api.Author = {
      val names = Array(user.first_name, user.middle_name, user.last_name)
        .filter(_.isDefined)
        .map(_.get)
      api.Author("Forfatter", names.mkString(" "))
    }

    def asCoverPhoto(imageId: String): Option[CoverPhoto] = {
      imageApiClient
        .imageMetaOnUrl(createUrlToImageApi(imageId))
        .map(imageMeta => {
          val imageUrl = s"$Domain${imageMeta.imageUrl.path}"
          val metaUrl = s"$Domain${imageMeta.metaUrl.path}"
          api.CoverPhoto(imageUrl, metaUrl)
        })
    }

    def asCopyright(copyright: api.Copyright): domain.Copyright = {
      domain.Copyright(copyright.license.license, copyright.contributors.map(asAuthor))
    }

    def asAuthor(author: api.Author): domain.Author = {
      domain.Author(author.`type`, author.name)
    }

    def asApiLearningpathV2(lp: domain.LearningPath,
                            language: String,
                            fallback: Boolean,
                            userInfo: UserInfo): Option[api.LearningPathV2] = {
      val supportedLanguages = findSupportedLanguages(lp)
<<<<<<< HEAD
      if (languageIsSupported(supportedLanguages, language) || fallback) {

        val searchLanguage = getSearchLanguage(language, supportedLanguages)

        val title = findByLanguageOrBestEffort(lp.title, Some(language))
          .map(asApiTitle)
          .getOrElse(api.Title("", DefaultLanguage))
        val description =
          findByLanguageOrBestEffort(lp.description, Some(language))
            .map(asApiDescription)
            .getOrElse(api.Description("", DefaultLanguage))

        val tags = findByLanguageOrBestEffort(lp.tags, Some(language))
          .map(asApiLearningPathTags)
          .getOrElse(api.LearningPathTags(Seq(), DefaultLanguage))
        val learningSteps = lp.learningsteps
          .flatMap(ls => asApiLearningStepSummaryV2(ls, lp, searchLanguage))
          .toList
          .sortBy(_.seqNo)

        Some(
          api.LearningPathV2(
            lp.id.get,
            lp.revision.get,
            lp.isBasedOn,
            title,
            description,
            createUrlToLearningPath(lp),
            learningSteps,
            createUrlToLearningSteps(lp),
            lp.coverPhotoId.flatMap(asCoverPhoto),
            lp.duration,
            lp.status.toString,
            lp.verificationStatus.toString,
            lp.lastUpdated,
            tags,
            asApiCopyright(lp.copyright),
            lp.canEdit(userInfo),
            supportedLanguages
          ))
      } else
        None
=======
      if (languageIsNotSupported(supportedLanguages, language)) return None

      val searchLanguage = getSearchLanguage(language, supportedLanguages)

      val title = findByLanguageOrBestEffort(lp.title, Some(language))
        .map(asApiTitle)
        .getOrElse(api.Title("", DefaultLanguage))
      val description =
        findByLanguageOrBestEffort(lp.description, Some(language))
          .map(asApiDescription)
          .getOrElse(api.Description("", DefaultLanguage))

      val tags = findByLanguageOrBestEffort(lp.tags, Some(language))
        .map(asApiLearningPathTags)
        .getOrElse(api.LearningPathTags(Seq(), DefaultLanguage))
      val learningSteps = lp.learningsteps
        .flatMap(ls => asApiLearningStepSummaryV2(ls, lp, searchLanguage))
        .toList
        .sortBy(_.seqNo)

      val message = lp.message.filter(_ => lp.canEdit(userInfo)).map(asApiMessage)
      val owner = Some(lp.owner).filter(_ => userInfo.isAdmin)

      Some(
        api.LearningPathV2(
          lp.id.get,
          lp.revision.get,
          lp.isBasedOn,
          title,
          description,
          createUrlToLearningPath(lp),
          learningSteps,
          createUrlToLearningSteps(lp),
          lp.coverPhotoId.flatMap(asCoverPhoto),
          lp.duration,
          lp.status.toString,
          lp.verificationStatus.toString,
          lp.lastUpdated,
          tags,
          asApiCopyright(lp.copyright),
          lp.canEdit(userInfo),
          supportedLanguages,
          owner,
          message
        ))
>>>>>>> dc0c8d2a
    }

    private def asApiMessage(message: domain.Message): api.Message =
      api.Message(message.message, message.date)

    private[service] def mergeLanguageFields[A <: LanguageField[String]](existing: Seq[A], updated: Seq[A]): Seq[A] = {
      val toKeep = existing.filterNot(item => updated.map(_.language).contains(item.language))
      (toKeep ++ updated).filterNot(_.value.isEmpty)
    }

    private def extractImageId(url: String): Option[String] = {
      learningPathValidator.validateCoverPhoto(url) match {
        case Some(err) => throw new ValidationException(errors = Seq(err))
        case _         =>
      }

      val pattern = """.*/images/(\d+)""".r
      pattern.findFirstMatchIn(url.path).map(_.group(1))
    }

    private def mergeLearningPathTags(existing: Seq[domain.LearningPathTags],
                                      updated: Seq[domain.LearningPathTags]): Seq[domain.LearningPathTags] = {
      val toKeep = existing.filterNot(item => updated.map(_.language).contains(item.language))
      (toKeep ++ updated).filterNot(_.tags.isEmpty)
    }

    private def mergeStatus(existing: LearningPath, user: UserInfo): LearningPathStatus.Value = {
      existing.status match {
        case LearningPathStatus.PUBLISHED if existing.canSetStatus(LearningPathStatus.PUBLISHED, user).isFailure =>
          LearningPathStatus.UNLISTED
        case existingStatus => existingStatus
      }
    }

    def mergeLearningPaths(existing: LearningPath, updated: UpdatedLearningPathV2, userInfo: UserInfo): LearningPath = {
      val status = mergeStatus(existing, userInfo)

      val titles = updated.title match {
        case None => Seq.empty
        case Some(value) =>
          Seq(domain.Title(value, updated.language))
      }

      val descriptions = updated.description match {
        case None => Seq.empty
        case Some(value) =>
          Seq(domain.Description(value, updated.language))
      }

      val tags = updated.tags match {
        case None => Seq.empty
        case Some(value) =>
          Seq(domain.LearningPathTags(value, updated.language))
      }

      val message = existing.message.filterNot(_ => updated.deleteMessage.getOrElse(false))

      existing.copy(
        revision = Some(updated.revision),
        title = mergeLanguageFields(existing.title, titles),
        description = mergeLanguageFields(existing.description, descriptions),
        coverPhotoId = updated.coverPhotoMetaUrl
          .map(extractImageId)
          .getOrElse(existing.coverPhotoId),
        duration =
          if (updated.duration.isDefined)
            updated.duration
          else existing.duration,
        tags = mergeLearningPathTags(existing.tags, tags),
        status = status,
        copyright =
          if (updated.copyright.isDefined)
            converterService.asCopyright(updated.copyright.get)
          else existing.copyright,
        lastUpdated = clock.now(),
        message = message
      )
    }

    def asDomainLearningStep(newLearningStep: NewLearningStepV2, learningPath: LearningPath): LearningStep = {
      val description = newLearningStep.description
        .map(domain.Description(_, newLearningStep.language))
        .toSeq
      val embedUrl = newLearningStep.embedUrl
        .map(converterService.asDomainEmbedUrl(_, newLearningStep.language))
        .toSeq

      val newSeqNo =
        if (learningPath.learningsteps.isEmpty) 0 else learningPath.learningsteps.map(_.seqNo).max + 1

      domain.LearningStep(
        None,
        None,
        None,
        learningPath.id,
        newSeqNo,
        Seq(domain.Title(newLearningStep.title, newLearningStep.language)),
        description,
        embedUrl,
        StepType.valueOfOrError(newLearningStep.`type`),
        newLearningStep.license,
        newLearningStep.showTitle
      )
    }

    def insertLearningSteps(learningPath: LearningPath, steps: Seq[LearningStep], user: UserInfo): LearningPath = {
      steps.foldLeft(learningPath) { (lp, ls) =>
        insertLearningStep(lp, ls, user)
      }
    }

    def insertLearningStep(learningPath: LearningPath, updatedStep: LearningStep, user: UserInfo): LearningPath = {
      val status = mergeStatus(learningPath, user)
      val existingLearningSteps = learningPath.learningsteps.filterNot(_.id == updatedStep.id)
      val steps =
        if (StepStatus.ACTIVE == updatedStep.status) existingLearningSteps :+ updatedStep else existingLearningSteps

      learningPath.copy(learningsteps = steps, status = status, lastUpdated = clock.now())
    }

    def mergeLearningSteps(existing: LearningStep, updated: UpdatedLearningStepV2): LearningStep = {
      val titles = updated.title match {
        case None => existing.title
        case Some(value) =>
          converterService.mergeLanguageFields(existing.title, Seq(domain.Title(value, updated.language)))
      }

      val descriptions = updated.description match {
        case None => existing.description
        case Some(value) =>
          converterService.mergeLanguageFields(existing.description, Seq(domain.Description(value, updated.language)))
      }

      val embedUrls = updated.embedUrl match {
        case None => existing.embedUrl
        case Some(value) =>
          converterService.mergeLanguageFields(existing.embedUrl,
                                               Seq(converterService.asDomainEmbedUrl(value, updated.language)))
      }

      existing.copy(
        revision = Some(updated.revision),
        title = titles,
        description = descriptions,
        embedUrl = embedUrls,
        showTitle = updated.showTitle.getOrElse(existing.showTitle),
        `type` = updated.`type`
          .map(domain.StepType.valueOfOrError)
          .getOrElse(existing.`type`),
        license = updated.license
      )
    }

    def newFromExistingLearningPath(existing: LearningPath,
                                    newLearningPath: NewCopyLearningPathV2,
                                    user: UserInfo): LearningPath = {
      val oldTitle = Seq(domain.Title(newLearningPath.title, newLearningPath.language))

      val oldDescription = newLearningPath.description match {
        case None => Seq.empty
        case Some(value) =>
          Seq(domain.Description(value, newLearningPath.language))
      }

      val oldTags = newLearningPath.tags match {
        case None => Seq.empty
        case Some(value) =>
          Seq(domain.LearningPathTags(value, newLearningPath.language))
      }

      val title = converterService.mergeLanguageFields(existing.title, oldTitle)
      val description = converterService.mergeLanguageFields(existing.description, oldDescription)
      val tags = converterService.mergeLearningPathTags(existing.tags, oldTags)
      val coverPhotoId = newLearningPath.coverPhotoMetaUrl
        .map(converterService.extractImageId)
        .getOrElse(existing.coverPhotoId)
      val duration =
        if (newLearningPath.duration.nonEmpty) newLearningPath.duration
        else existing.duration
      val copyright = newLearningPath.copyright
        .map(converterService.asCopyright)
        .getOrElse(existing.copyright)

      existing.copy(
        id = None,
        revision = None,
        externalId = None,
        isBasedOn = if (existing.isPrivate) None else existing.id,
        title = title,
        description = description,
        status = LearningPathStatus.PRIVATE,
        verificationStatus = LearningPathVerificationStatus.EXTERNAL,
        lastUpdated = clock.now(),
        owner = user.userId,
        copyright = copyright,
        learningsteps =
          existing.learningsteps.map(_.copy(id = None, revision = None, externalId = None, learningPathId = None)),
        tags = tags,
        coverPhotoId = coverPhotoId,
        duration = duration
      )
    }

    def newLearningPath(newLearningPath: NewLearningPathV2, user: UserInfo): LearningPath = {
      val domainTags =
        if (newLearningPath.tags.isEmpty) Seq.empty
        else
          Seq(domain.LearningPathTags(newLearningPath.tags, newLearningPath.language))

      domain.LearningPath(
        None,
        None,
        None,
        None,
        Seq(domain.Title(newLearningPath.title, newLearningPath.language)),
        Seq(domain.Description(newLearningPath.description, newLearningPath.language)),
        newLearningPath.coverPhotoMetaUrl.flatMap(converterService.extractImageId),
        newLearningPath.duration,
        domain.LearningPathStatus.PRIVATE,
        LearningPathVerificationStatus.EXTERNAL,
        clock.now(),
        domainTags,
        user.userId,
        converterService.asCopyright(newLearningPath.copyright),
        List()
      )
    }

    def getApiIntroduction(learningSteps: Seq[domain.LearningStep]): Seq[api.Introduction] = {
      learningSteps
        .find(_.`type` == domain.StepType.INTRODUCTION)
        .toList
        .flatMap(x => x.description)
        .map(x => api.Introduction(x.description, x.language))
    }

    def asApiLearningpathSummaryV2(learningpath: domain.LearningPath): Try[api.LearningPathSummaryV2] = {
      val supportedLanguages = findSupportedLanguages(learningpath)

      val title = findByLanguageOrBestEffort(learningpath.title, Some(Language.AllLanguages))
        .map(asApiTitle)
        .getOrElse(api.Title("", DefaultLanguage))
      val description = findByLanguageOrBestEffort(learningpath.description, Some(Language.AllLanguages))
        .map(asApiDescription)
        .getOrElse(api.Description("", DefaultLanguage))
      val tags = findByLanguageOrBestEffort(learningpath.tags, Some(Language.AllLanguages))
        .map(asApiLearningPathTags)
        .getOrElse(api.LearningPathTags(Seq(), DefaultLanguage))
      val introduction =
        findByLanguageOrBestEffort(getApiIntroduction(learningpath.learningsteps), Some(Language.AllLanguages))
          .getOrElse(api.Introduction("", DefaultLanguage))

      Success(
        api.LearningPathSummaryV2(
          learningpath.id.get,
          title,
          description,
          introduction,
          createUrlToLearningPath(learningpath),
          learningpath.coverPhotoId.flatMap(asCoverPhoto).map(_.url),
          learningpath.duration,
          learningpath.status.toString,
          learningpath.lastUpdated,
          tags,
          asApiCopyright(learningpath.copyright),
          supportedLanguages,
          learningpath.isBasedOn
        )
      )
    }

    def languageIsSupported(supportedLangs: Seq[String], language: String): Boolean = {
      val isLanguageNeutral = supportedLanguages.contains(UnknownLanguage) && supportedLanguages.length == 1

      supportedLanguages.contains(language) || language == AllLanguages || isLanguageNeutral
    }

    def asApiLearningStepV2(ls: domain.LearningStep,
                            lp: domain.LearningPath,
                            language: String,
                            fallback: Boolean,
                            user: UserInfo): Option[api.LearningStepV2] = {
      val supportedLanguages = findSupportedLanguages(ls)

      if (languageIsSupported(supportedLanguages, language) || fallback) {
        val title = findByLanguageOrBestEffort(ls.title, Some(language))
          .map(asApiTitle)
          .getOrElse(api.Title("", DefaultLanguage))
        val description =
          findByLanguageOrBestEffort(ls.description, Some(language))
            .map(asApiDescription)
        val embedUrl = findByLanguageOrBestEffort(ls.embedUrl, Some(language))
          .map(asApiEmbedUrlV2)
          .map(createEmbedUrl)

        Some(
          api.LearningStepV2(
            ls.id.get,
            ls.revision.get,
            ls.seqNo,
            title,
            description,
            embedUrl,
            ls.showTitle,
            ls.`type`.toString,
            ls.license.map(asApiLicense),
            createUrlToLearningStep(ls, lp),
            lp.canEdit(user),
            ls.status.toString,
            supportedLanguages
          ))
      } else
        None
    }

    def asApiLearningStepSummaryV2(ls: domain.LearningStep,
                                   lp: domain.LearningPath,
                                   language: String): Option[api.LearningStepSummaryV2] = {
      findByLanguageOrBestEffort(ls.title, Some(language)).map(
        title =>
          api.LearningStepSummaryV2(
            ls.id.get,
            ls.seqNo,
            asApiTitle(title),
            ls.`type`.toString,
            createUrlToLearningStep(ls, lp)
        ))
    }

    def asLearningStepContainerSummary(status: StepStatus.Value,
                                       learningPath: domain.LearningPath,
                                       language: String,
                                       fallback: Boolean): Option[api.LearningStepContainerSummary] = {
      val learningSteps = learningPathRepository
        .learningStepsFor(learningPath.id.get)
        .filter(_.status == status)
      val supportedLanguages =
        learningSteps.flatMap(_.title).map(_.language).distinct

      if ((languageIsSupported(supportedLanguages, language) || fallback) && learningSteps.nonEmpty) {
        val searchLanguage =
          if (supportedLanguages.contains(language) || language == AllLanguages)
            getSearchLanguage(language, supportedLanguages)
          else language

        Some(
          api.LearningStepContainerSummary(
            searchLanguage,
            learningSteps
              .flatMap(ls =>
                converterService
                  .asApiLearningStepSummaryV2(ls, learningPath, searchLanguage))
              .sortBy(_.seqNo),
            supportedLanguages
          ))
      } else
        None
    }

    def asApiLearningPathTagsSummary(allTags: List[api.LearningPathTags],
                                     language: String,
                                     fallback: Boolean): Option[api.LearningPathTagsSummary] = {
      val supportedLanguages = allTags.map(_.language).distinct

      if (languageIsSupported(supportedLanguages, language) || fallback) {
        val searchLanguage =
          Language.getSearchLanguage(language, supportedLanguages)
        val tags = allTags
          .filter(_.language == searchLanguage)
          .flatMap(_.tags)

        Some(
          api.LearningPathTagsSummary(
            searchLanguage,
            supportedLanguages,
            tags
          ))
      } else
        None
    }

    def asApiTitle(title: domain.Title): api.Title = {
      api.Title(title.title, title.language)
    }

    def asApiDescription(description: domain.Description): api.Description = {
      api.Description(description.description, description.language)
    }

    def asApiEmbedUrlV2(embedUrl: domain.EmbedUrl): api.EmbedUrlV2 = {
      api.EmbedUrlV2(embedUrl.url, embedUrl.embedType.toString)
    }

    def asDomainEmbedUrl(embedUrl: api.EmbedUrlV2, language: String): domain.EmbedUrl = {
      val url = embedUrl.url.host match {
        case Some(host) if NdlaFrontendHostNames.contains(host) =>
          val pathAndQueryParams: String = embedUrl.url.path ? embedUrl.url.queryString
          pathAndQueryParams
        case _ => embedUrl.url
      }

      domain.EmbedUrl(url, language, EmbedType.valueOfOrError(embedUrl.embedType))
    }

    def createUrlToLearningStep(ls: domain.LearningStep, lp: domain.LearningPath): String = {
      s"${createUrlToLearningSteps(lp)}/${ls.id.get}"
    }

    def createUrlToLearningSteps(lp: domain.LearningPath): String = {
      s"${createUrlToLearningPath(lp)}/learningsteps"
    }

    def createUrlToLearningPath(lp: domain.LearningPath): String = {
      s"${ApplicationUrl.get}${lp.id.get}"
    }

    def createUrlToLearningPath(lp: api.LearningPathV2): String = {
      s"${ApplicationUrl.get}${lp.id}"
    }

    def createUrlToImageApi(imageId: String): String = {
      s"http://$InternalImageApiUrl/$imageId"
    }

    def createEmbedUrl(embedUrlOrPath: EmbedUrlV2): EmbedUrlV2 = {
      embedUrlOrPath.url.host match {
        case Some(_) => embedUrlOrPath
        case None =>
          embedUrlOrPath.copy(url = s"https://$NdlaFrontendHost${embedUrlOrPath.url}")
      }
    }

  }
}<|MERGE_RESOLUTION|>--- conflicted
+++ resolved
@@ -102,7 +102,6 @@
                             fallback: Boolean,
                             userInfo: UserInfo): Option[api.LearningPathV2] = {
       val supportedLanguages = findSupportedLanguages(lp)
-<<<<<<< HEAD
       if (languageIsSupported(supportedLanguages, language) || fallback) {
 
         val searchLanguage = getSearchLanguage(language, supportedLanguages)
@@ -123,6 +122,8 @@
           .toList
           .sortBy(_.seqNo)
 
+        val message = lp.message.filter(_ => lp.canEdit(userInfo)).map(asApiMessage)
+        val owner = Some(lp.owner).filter(_ => userInfo.isAdmin)
         Some(
           api.LearningPathV2(
             lp.id.get,
@@ -141,57 +142,12 @@
             tags,
             asApiCopyright(lp.copyright),
             lp.canEdit(userInfo),
-            supportedLanguages
+            supportedLanguages,
+            owner,
+            message
           ))
       } else
         None
-=======
-      if (languageIsNotSupported(supportedLanguages, language)) return None
-
-      val searchLanguage = getSearchLanguage(language, supportedLanguages)
-
-      val title = findByLanguageOrBestEffort(lp.title, Some(language))
-        .map(asApiTitle)
-        .getOrElse(api.Title("", DefaultLanguage))
-      val description =
-        findByLanguageOrBestEffort(lp.description, Some(language))
-          .map(asApiDescription)
-          .getOrElse(api.Description("", DefaultLanguage))
-
-      val tags = findByLanguageOrBestEffort(lp.tags, Some(language))
-        .map(asApiLearningPathTags)
-        .getOrElse(api.LearningPathTags(Seq(), DefaultLanguage))
-      val learningSteps = lp.learningsteps
-        .flatMap(ls => asApiLearningStepSummaryV2(ls, lp, searchLanguage))
-        .toList
-        .sortBy(_.seqNo)
-
-      val message = lp.message.filter(_ => lp.canEdit(userInfo)).map(asApiMessage)
-      val owner = Some(lp.owner).filter(_ => userInfo.isAdmin)
-
-      Some(
-        api.LearningPathV2(
-          lp.id.get,
-          lp.revision.get,
-          lp.isBasedOn,
-          title,
-          description,
-          createUrlToLearningPath(lp),
-          learningSteps,
-          createUrlToLearningSteps(lp),
-          lp.coverPhotoId.flatMap(asCoverPhoto),
-          lp.duration,
-          lp.status.toString,
-          lp.verificationStatus.toString,
-          lp.lastUpdated,
-          tags,
-          asApiCopyright(lp.copyright),
-          lp.canEdit(userInfo),
-          supportedLanguages,
-          owner,
-          message
-        ))
->>>>>>> dc0c8d2a
     }
 
     private def asApiMessage(message: domain.Message): api.Message =
