--- conflicted
+++ resolved
@@ -384,16 +384,12 @@
         .map(x => api.Introduction(x.description, x.language))
     }
 
-<<<<<<< HEAD
     def languageIsNotSupported(supportedLanguages: Seq[String], language: String): Boolean = {
       supportedLanguages.isEmpty || (!supportedLanguages.contains(language) && language != AllLanguages)
     }
 
     def asApiLearningpathSummaryV2(learningpath: domain.LearningPath,
                                    user: UserInfo = UserInfo.get): Try[api.LearningPathSummaryV2] = {
-=======
-    def asApiLearningpathSummaryV2(learningpath: domain.LearningPath): Try[api.LearningPathSummaryV2] = {
->>>>>>> 701d139d
       val supportedLanguages = findSupportedLanguages(learningpath)
 
       val title = findByLanguageOrBestEffort(learningpath.title, Some(Language.AllLanguages))
