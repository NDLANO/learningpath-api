--- conflicted
+++ resolved
@@ -111,25 +111,18 @@
         canEdit = true,
         List("nb", "en")
       ))
-<<<<<<< HEAD
-    service.asApiLearningpathV2(
-      domainLearningPath.copy(
-        title = domainLearningPath.title :+ Title("test", "en")),
-      Language.DefaultLanguage,
-      false,
-      Some("me")) should equal(expected)
-  }
-
-  test(
-    "asApiLearningpathV2 returns None if fallback is false and language is not supported") {
-    service.asApiLearningpathV2(domainLearningPath,
-                                "hurr-durr-lang",
+    service.asApiLearningpathV2(domainLearningPath.copy(title = domainLearningPath.title :+ Title("test", "en")),
+                                Language.DefaultLanguage,
                                 false,
-                                Some("me")) should equal(None)
-  }
-
-  test(
-    "asApiLearningpathV2 converts domain to api LearningPathV2 with fallback if true") {
+                                UserInfo("me", Set.empty)) should equal(expected)
+  }
+
+  test("asApiLearningpathV2 returns None if fallback is false and language is not supported") {
+    service.asApiLearningpathV2(domainLearningPath, "hurr-durr-lang", false, UserInfo("me", Set.empty)) should equal(
+      None)
+  }
+
+  test("asApiLearningpathV2 converts domain to api LearningPathV2 with fallback if true") {
     val expected = Some(
       api.LearningPathV2(
         1,
@@ -146,25 +139,17 @@
         LearningPathVerificationStatus.CREATED_BY_NDLA.toString,
         randomDate,
         api.LearningPathTags(Seq("tag"), Language.DefaultLanguage),
-        api.Copyright(
-          api.License("by",
-                      Some("Creative Commons Attribution 2.0 Generic"),
-                      Some("https://creativecommons.org/licenses/by/2.0/")),
-          List.empty),
+        api.Copyright(api.License("by",
+                                  Some("Creative Commons Attribution 2.0 Generic"),
+                                  Some("https://creativecommons.org/licenses/by/2.0/")),
+                      List.empty),
         canEdit = true,
         List("nb", "en")
       ))
-    service.asApiLearningpathV2(
-      domainLearningPath.copy(
-        title = domainLearningPath.title :+ Title("test", "en")),
-      "hurr durr I'm a language",
-      true,
-      Some("me")) should equal(expected)
-=======
     service.asApiLearningpathV2(domainLearningPath.copy(title = domainLearningPath.title :+ Title("test", "en")),
-                                Language.DefaultLanguage,
+                                "hurr durr I'm a language",
+                                true,
                                 UserInfo("me", Set.empty)) should equal(expected)
->>>>>>> a3e98f45
   }
 
   test("asApiLearningpathSummaryV2 converts domain to api LearningpathSummaryV2") {
@@ -211,18 +196,16 @@
     service.asApiLearningStepV2(domainLearningStep2,
                                 domainLearningPath,
                                 Language.DefaultLanguage,
-<<<<<<< HEAD
                                 false,
-                                Some("me")) should equal(learningstep)
-  }
-
-  test(
-    "asApiLearningStepV2 return None if fallback is false and language not supported") {
+                                UserInfo("me", Set.empty)) should equal(learningstep)
+  }
+
+  test("asApiLearningStepV2 return None if fallback is false and language not supported") {
     service.asApiLearningStepV2(domainLearningStep2,
                                 domainLearningPath,
                                 "hurr durr I'm a language",
                                 false,
-                                Some("me")) should equal(None)
+                                UserInfo("me", Set.empty)) should equal(None)
   }
 
   test(
@@ -247,10 +230,7 @@
                                 domainLearningPath,
                                 "hurr durr I'm a language",
                                 true,
-                                Some("me")) should equal(learningstep)
-=======
                                 UserInfo("me", Set.empty)) should equal(learningstep)
->>>>>>> a3e98f45
   }
 
   test("asApiLearningStepSummaryV2 converts domain learningstep to LearningStepSummaryV2") {
@@ -281,40 +261,21 @@
       expected)
   }
 
-<<<<<<< HEAD
-  test(
-    "asApiLearningPathTagsSummary converts api LearningPathTags to api LearningPathTagsSummary") {
-    val expected = Some(
-      api.LearningPathTagsSummary(Language.DefaultLanguage,
-                                  Seq(Language.DefaultLanguage),
-                                  Seq("tag")))
-    service.asApiLearningPathTagsSummary(apiTags,
-                                         Language.DefaultLanguage,
-                                         false) should equal(expected)
-  }
-
-  test(
-    "asApiLearningPathTagsSummary returns None if fallback is false and language is unsupported") {
-    service.asApiLearningPathTagsSummary(apiTags,
-                                         "hurr durr I'm a language",
-                                         false) should equal(None)
-  }
-
-  test(
-    "asApiLearningPathTagsSummary converts api LearningPathTags to api LearningPathTagsSummary if language is undefined and fallback is true") {
-    val expected = Some(
-      api.LearningPathTagsSummary(Language.DefaultLanguage,
-                                  Seq(Language.DefaultLanguage),
-                                  Seq("tag")))
-    service.asApiLearningPathTagsSummary(apiTags,
-                                         "hurr durr I'm a language",
-                                         true) should equal(expected)
-=======
   test("asApiLearningPathTagsSummary converts api LearningPathTags to api LearningPathTagsSummary") {
     val expected =
       Some(api.LearningPathTagsSummary(Language.DefaultLanguage, Seq(Language.DefaultLanguage), Seq("tag")))
-    service.asApiLearningPathTagsSummary(apiTags, Language.DefaultLanguage) should equal(expected)
->>>>>>> a3e98f45
+    service.asApiLearningPathTagsSummary(apiTags, Language.DefaultLanguage, false) should equal(expected)
+  }
+
+  test("asApiLearningPathTagsSummary returns None if fallback is false and language is unsupported") {
+    service.asApiLearningPathTagsSummary(apiTags, "hurr durr I'm a language", false) should equal(None)
+  }
+
+  test(
+    "asApiLearningPathTagsSummary converts api LearningPathTags to api LearningPathTagsSummary if language is undefined and fallback is true") {
+    val expected =
+      Some(api.LearningPathTagsSummary(Language.DefaultLanguage, Seq(Language.DefaultLanguage), Seq("tag")))
+    service.asApiLearningPathTagsSummary(apiTags, "hurr durr I'm a language", true) should equal(expected)
   }
 
   test("That createUrlToLearningPath does not include private in path for private learningpath") {
