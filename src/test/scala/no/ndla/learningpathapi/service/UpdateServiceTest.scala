--- conflicted
+++ resolved
@@ -4,28 +4,14 @@
 
 import no.ndla.learningpathapi.LearningPathStatus
 import no.ndla.learningpathapi._
-<<<<<<< HEAD
-import no.ndla.learningpathapi.business.{UserData, LearningPathIndex, LearningpathData}
 import no.ndla.learningpathapi.model.{ValidationException, AccessDeniedException, LearningStep, LearningPath, StepType, NdlaUserName}
 import org.mockito.Matchers._
 import org.mockito.Mockito._
 
-class UpdateServiceTest extends UnitSuite {
-
-  var userDataMock: UserData = _
-  var modelConverter: ModelConverters = _
-  var learningPathDataMock: LearningpathData = _
-  var searchIndexMock: LearningPathIndex = _
-  var updateService: UpdateService = _
-=======
-import no.ndla.learningpathapi.model.{ValidationException, AccessDeniedException, LearningStep, LearningPath, StepType}
-import org.mockito.Matchers._
-import org.mockito.Mockito._
-
 class UpdateServiceTest extends UnitSuite with TestEnvironment {
   
   var service: UpdateService = _
->>>>>>> 3aab3e52
+  var modelConverter: ModelConverters = _
 
   val PUBLISHED_ID = 1
   val PRIVATE_ID = 2
@@ -43,18 +29,10 @@
   val NEW_STEP: NewLearningStep = NewLearningStep(List(), List(), List(), "", None)
 
   override def beforeEach() = {
-<<<<<<< HEAD
-    learningPathDataMock = mock[LearningpathData]
-    searchIndexMock = mock[LearningPathIndex]
-    userDataMock = mock[UserData]
-
-    modelConverter = new ModelConverters(userDataMock)
-    updateService = new UpdateService(learningPathDataMock, searchIndexMock, modelConverter)
-    when(userDataMock.getUserName(any[String])).thenReturn(NdlaUserName(Some("fornavn"), Some("mellomnavn"), Some("Etternavn")))
-=======
     service = new UpdateService
     resetMocks()
->>>>>>> 3aab3e52
+
+    when(authClient.getUserName(any[String])).thenReturn(NdlaUserName(Some("fornavn"), Some("mellomnavn"), Some("Etternavn")))
   }
 
   test("That addLearningPath inserts the given LearningPath") {
