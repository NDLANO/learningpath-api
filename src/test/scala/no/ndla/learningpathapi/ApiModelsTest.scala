package no.ndla.learningpathapi

import java.util.Date

import no.ndla.learningpathapi.model.api.{Author, LearningPathStatus, LearningPath}
import no.ndla.learningpathapi.model.domain.ValidationException


class ApiModelsTest extends UnitSuite {

<<<<<<< HEAD
  val testLearningPath = LearningPath(1, 1, List(), List(), "", List(), "", None, Some(1), "PUBLIC", "", new Date(),List(), Author("Forfatter", "Ukjent"))
=======
  val testLearningPath = LearningPath(1, List(), List(), "", List(), "", None, Some(1), "PUBLIC", "", new Date(),List(), Author("Forfatter", "Ukjent"), true)
>>>>>>> 4b39639f

  test("That LearningPathStatus.validate throws exception for unknown status") {
    val status = "Ikke gyldig"
    assertResult(s"'$status' is not a valid publishingstatus.") {
      intercept[ValidationException] {LearningPathStatus(status).validate()}.errors.head.message
    }
  }

  test("That LearningPathStatus.validate exits normally for known status") {
    val learningPathStatus = LearningPathStatus("PUBLISHED")
    learningPathStatus.validate() should equal(learningPathStatus)
  }

  test("That LearningPath.isPrivate returns true for a private learningpath") {
    testLearningPath.copy(status = "PRIVATE").isPrivate should be(right = true)
  }

  test("That LearningPath.isPrivate returns false for a public learningpath") {
    testLearningPath.copy(status = "PUBLIC").isPrivate should be(right = false)
  }
}<|MERGE_RESOLUTION|>--- conflicted
+++ resolved
@@ -8,11 +8,7 @@
 
 class ApiModelsTest extends UnitSuite {
 
-<<<<<<< HEAD
-  val testLearningPath = LearningPath(1, 1, List(), List(), "", List(), "", None, Some(1), "PUBLIC", "", new Date(),List(), Author("Forfatter", "Ukjent"))
-=======
-  val testLearningPath = LearningPath(1, List(), List(), "", List(), "", None, Some(1), "PUBLIC", "", new Date(),List(), Author("Forfatter", "Ukjent"), true)
->>>>>>> 4b39639f
+  val testLearningPath = LearningPath(1, 1, List(), List(), "", List(), "", None, Some(1), "PUBLIC", "", new Date(),List(), Author("Forfatter", "Ukjent"), true)
 
   test("That LearningPathStatus.validate throws exception for unknown status") {
     val status = "Ikke gyldig"
