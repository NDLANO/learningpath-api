--- conflicted
+++ resolved
@@ -65,10 +65,9 @@
   val titleValidator = mock[TitleValidator]
   def resetMocks() = {
     Mockito.reset(
-<<<<<<< HEAD
-      datasource, elasticClient, searchIndexBuilderService, learningPathRepository, readService, updateService, searchService, searchIndexService, authClient, converterService, searchConverterService, oEmbedClient, languageValidator, titleValidator, mappingApiClient)
-=======
-      datasource, elasticClient, searchIndexBuilderService, learningPathRepository, readService, updateService, searchService, searchIndexService, authClient, converterService, searchConverterService)
->>>>>>> b2044b41
+      datasource, elasticClient, searchIndexBuilderService, learningPathRepository, readService,
+      updateService, searchService, searchIndexService, authClient, converterService, searchConverterService,
+      languageValidator, titleValidator, mappingApiClient
+    )
   }
 }