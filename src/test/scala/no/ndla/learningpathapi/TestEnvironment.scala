package no.ndla.learningpathapi

import javax.sql.DataSource

import com.sksamuel.elastic4s.ElasticClient
import no.ndla.learningpathapi.integration.{OEmbedClientComponent, AuthClientComponent, ElasticClientComponent, DatasourceComponent}
import no.ndla.learningpathapi.repository.LearningPathRepositoryComponent
import no.ndla.learningpathapi.service._
import no.ndla.learningpathapi.service.search.{SearchConverterServiceComponent, SearchServiceComponent, SearchIndexServiceComponent, SearchIndexBuilderServiceComponent}
import no.ndla.learningpathapi.validation._
import org.mockito.Mockito
import org.scalatest.mock.MockitoSugar

trait TestEnvironment
  extends LearningPathRepositoryComponent
  with ReadServiceComponent
  with UpdateServiceComponent
  with SearchConverterServiceComponent
  with SearchServiceComponent
  with SearchIndexServiceComponent
  with SearchIndexBuilderServiceComponent
  with AuthClientComponent
  with OEmbedClientComponent
  with ConverterServiceComponent
  with ElasticClientComponent
  with DatasourceComponent
  with MockitoSugar {

  val datasource = mock[DataSource]
  val elasticClient = mock[ElasticClient]
  val searchIndexBuilderService = mock[SearchIndexBuilderService]

  val learningPathRepository = mock[LearningPathRepository]
  val readService = mock[ReadService]
  val updateService = mock[UpdateService]
  val searchConverterService = mock[SearchConverterService]
  val searchService = mock[SearchService]
  val searchIndexService = mock[SearchIndexService]
  val authClient = mock[AuthClient]
  val oEmbedClient = mock[OEmbedClient]
  val converterService = org.mockito.Mockito.spy(new ConverterService)



  def resetMocks() = {
    Mockito.reset(
<<<<<<< HEAD
      datasource, elasticClient, searchIndexBuilderService, learningPathRepository, publicService, privateService, updateService, searchService, searchIndexService, authClient, converterService, searchConverterService, oEmbedClient)
=======
      datasource, elasticClient, searchIndexBuilderService, learningPathRepository, readService, updateService, searchService, searchIndexService, authClient, converterService)
>>>>>>> 069ddcbc
  }
}<|MERGE_RESOLUTION|>--- conflicted
+++ resolved
@@ -44,10 +44,6 @@
 
   def resetMocks() = {
     Mockito.reset(
-<<<<<<< HEAD
-      datasource, elasticClient, searchIndexBuilderService, learningPathRepository, publicService, privateService, updateService, searchService, searchIndexService, authClient, converterService, searchConverterService, oEmbedClient)
-=======
-      datasource, elasticClient, searchIndexBuilderService, learningPathRepository, readService, updateService, searchService, searchIndexService, authClient, converterService)
->>>>>>> 069ddcbc
+      datasource, elasticClient, searchIndexBuilderService, learningPathRepository, readService, updateService, searchService, searchIndexService, authClient, converterService, searchConverterService, oEmbedClient)
   }
 }