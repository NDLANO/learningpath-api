package no.ndla.learningpathapi.validation

import no.ndla.learningpathapi._
import no.ndla.learningpathapi.model.api.ValidationMessage
import no.ndla.learningpathapi.model.domain._
import org.mockito.Mockito._

class LearningStepValidatorTest extends UnitSuite with TestEnvironment {

  var validator: LearningStepValidator = _

  val license = "publicdomain"
  val ValidLearningStep = LearningStep(id = None, revision = None, externalId = None, learningPathId = None, seqNo = 0,
    title = List(Title("Gyldig tittel", Some("nb"))),
    description = List(Description("<strong>Gyldig description</strong>", Some("nb"))),
    embedUrl = List(EmbedUrl("http://www.ndla.no/123", Some("nb"))),
    `type` = StepType.TEXT,
    license = Some(license),
    showTitle = true,
    status = StepStatus.ACTIVE
  )

  override def beforeEach() = {
    validator = new LearningStepValidator
    resetMocks()
  }
  private def validMock() = {
    when(languageValidator.validate("description.language", Some("nb"))).thenReturn(None)
    when(titleValidator.validate(ValidLearningStep.title)).thenReturn(List())
    when(languageValidator.validate("embedContent.language", Some("nb"))).thenReturn(None)
  }

  test("That a valid learningstep does not give an error") {
    validMock()
    validator.validateLearningStep(ValidLearningStep) should equal(List())
  }

  test("That validate returns error message when description contains illegal html") {
    validMock()
    val validationErrors = validator.validateLearningStep(ValidLearningStep.copy(description = List(Description("<h1>Ugyldig</h1>", Some("nb")))))
    validationErrors.size should be(1)
    validationErrors.head.field should equal("description.description")
  }

  test("That validate returns error when description has an illegal language") {
    when(languageValidator.validate("description.language", Some("bergensk"))).thenReturn(Some(ValidationMessage("description.language", "Error")))
    when(titleValidator.validate(ValidLearningStep.title)).thenReturn(List())
    when(languageValidator.validate("embedContent.language", Some("nb"))).thenReturn(None)
    val validationErrors = validator.validateLearningStep(ValidLearningStep.copy(description = List(Description("<strong>Gyldig beskrivelse</strong>", Some("bergensk")))))
    println(validationErrors)
    validationErrors.size should be(1)
    validationErrors.head.field should equal("description.language")
  }

  test("That DescriptionValidator validates both description text and language") {
    when(languageValidator.validate("description.language", Some("bergensk"))).thenReturn(Some(ValidationMessage("description.language", "Error")))
    when(titleValidator.validate(ValidLearningStep.title)).thenReturn(List())
    when(languageValidator.validate("embedContent.language", Some("nb"))).thenReturn(None)
    val validationErrors = validator.validateLearningStep(ValidLearningStep.copy(description = List(Description("<h1>Ugyldig</h1>", Some("bergensk")))))
    validationErrors.size should be(2)
    validationErrors.head.field should equal("description.description")
    validationErrors.last.field should equal("description.language")
  }

  test("That validate returns error for all invalid descriptions") {
    validMock()
    val validationErrors = validator.validateLearningStep(ValidLearningStep.copy(description = List(
      Description("<strong>Gyldig</strong>", Some("nb")),
      Description("<h1>Ugyldig</h1>", Some("nb")),
      Description("<h2>Også ugyldig</h2>", Some("nb"))
    )))

    validationErrors.size should be(2)
    validationErrors.head.field should equal("description.description")
    validationErrors.last.field should equal("description.description")
  }

<<<<<<< HEAD
  test("That validate returns error when embedContent contains html") {
    validMock()
    val validationMessages = validator.validateLearningStep(ValidLearningStep.copy(embedUrl = List(EmbedUrl("<strong>ikke gyldig</strong>", Some("nb")))))
=======
  test("That validate returns error when embedUrl contains html") {
    val validationMessages = validator.validate(ValidLearningStep.copy(embedUrl = List(EmbedUrl("<strong>ikke gyldig</strong>", Some("nb")))))
>>>>>>> b2044b41
    validationMessages.size should be(1)
    validationMessages.head.field should equal("embedUrl.url")
  }

<<<<<<< HEAD
  test("That validate returns error when embedContent.language is invalid") {
    when(languageValidator.validate("description.language", Some("nb"))).thenReturn(None)
    when(titleValidator.validate(ValidLearningStep.title)).thenReturn(List())
    when(languageValidator.validate("embedContent.language", Some("bergensk"))).thenReturn(Some(ValidationMessage("embedContent.language", "Error")))
    val validationMessages = validator.validateLearningStep(ValidLearningStep.copy(embedUrl = List(EmbedUrl("http://www.ndla.no/123", Some("bergensk")))))
=======
  test("That validate returns error when embedUrl.language is invalid") {
    val validationMessages = validator.validate(ValidLearningStep.copy(embedUrl = List(EmbedUrl("http://www.ndla.no/123", Some("bergensk")))))
>>>>>>> b2044b41
    validationMessages.size should be(1)
    validationMessages.head.field should equal("embedUrl.language")
  }

<<<<<<< HEAD
  test("That validate returns error for both embedContent.url and embedContent.language") {
    when(languageValidator.validate("description.language", Some("nb"))).thenReturn(None)
    when(titleValidator.validate(ValidLearningStep.title)).thenReturn(List())
    when(languageValidator.validate("embedContent.language", Some("bergensk"))).thenReturn(Some(ValidationMessage("embedContent.language", "Error")))

    val validationMessages = validator.validateLearningStep(ValidLearningStep.copy(embedUrl = List(EmbedUrl("<h1>Ugyldig</h1>", Some("bergensk")))))
=======
  test("That validate returns error for both embedUrl.url and embedUrl.language") {
    val validationMessages = validator.validate(ValidLearningStep.copy(embedUrl = List(EmbedUrl("<h1>Ugyldig</h1>", Some("bergensk")))))
>>>>>>> b2044b41
    validationMessages.size should be(2)
    validationMessages.head.field should equal("embedUrl.url")
    validationMessages.last.field should equal("embedUrl.language")
  }

<<<<<<< HEAD
  test("That all embedContents are validated") {
    when(languageValidator.validate("description.language", Some("nb"))).thenReturn(None)
    when(titleValidator.validate(ValidLearningStep.title)).thenReturn(List())
    when(languageValidator.validate("embedContent.language", Some("bergensk"))).thenReturn(Some(ValidationMessage("embedContent.language", "Error")))
    when(languageValidator.validate("embedContent.language", Some("nb"))).thenReturn(None)

    val validationMessages = validator.validateLearningStep(ValidLearningStep.copy(embedUrl =
=======
  test("That all embedUrls are validated") {
    val validationMessages = validator.validate(ValidLearningStep.copy(embedUrl =
>>>>>>> b2044b41
      List(
        EmbedUrl("<h1>Ugyldig</h1>", Some("nb")),
        EmbedUrl("http://www.ndla.no/123", Some("bergensk"))
      )))
    validationMessages.size should be(2)
    validationMessages.head.field should equal("embedUrl.url")
    validationMessages.last.field should equal("embedUrl.language")
  }

  test("That html-code in license returns an error") {
    validMock()
    val license = "<strong>ugyldig</strong>"
    val validationMessages = validator.validateLearningStep(ValidLearningStep.copy(license = Some(license)))
    validationMessages.size should be(1)
    validationMessages.head.field should equal("license")
  }

  test("That None-license doesn't give an error") {
    validMock()
    validator.validateLearningStep(ValidLearningStep.copy(license = None)) should equal(List())
  }

<<<<<<< HEAD
  test("That error is returned when no descriptions or embedContents are defined") {
    validMock()
    val validationErrors = validator.validateLearningStep(ValidLearningStep.copy(description = List(), embedUrl = Seq()))
=======
  test("That error is returned when no descriptions or embedUrls are defined") {
    val validationErrors = validator.validate(ValidLearningStep.copy(description = List(), embedUrl = Seq()))
>>>>>>> b2044b41
    validationErrors.size should be(1)
    validationErrors.head.field should equal("description|embedUrl")
    validationErrors.head.message should equal("A learningstep is required to have either a description, embedUrl or both.")
  }

<<<<<<< HEAD
  test("That no error is returned when a description is present, but no embedContents") {
    validMock()
    validator.validateLearningStep(ValidLearningStep.copy(embedUrl = Seq())) should equal(Seq())
  }

  test("That no error is returned when an embedContent is present, but no descriptions") {
    validMock()
    validator.validateLearningStep(ValidLearningStep.copy(description = List())) should equal(List())
=======
  test("That no error is returned when a description is present, but no embedUrls") {
    validator.validate(ValidLearningStep.copy(embedUrl = Seq())) should equal(Seq())
  }

  test("That no error is returned when an embedUrl is present, but no descriptions") {
    validator.validate(ValidLearningStep.copy(description = List())) should equal(List())
>>>>>>> b2044b41
  }
}<|MERGE_RESOLUTION|>--- conflicted
+++ resolved
@@ -27,7 +27,7 @@
   private def validMock() = {
     when(languageValidator.validate("description.language", Some("nb"))).thenReturn(None)
     when(titleValidator.validate(ValidLearningStep.title)).thenReturn(List())
-    when(languageValidator.validate("embedContent.language", Some("nb"))).thenReturn(None)
+    when(languageValidator.validate("embedUrl.language", Some("nb"))).thenReturn(None)
   }
 
   test("That a valid learningstep does not give an error") {
@@ -45,7 +45,7 @@
   test("That validate returns error when description has an illegal language") {
     when(languageValidator.validate("description.language", Some("bergensk"))).thenReturn(Some(ValidationMessage("description.language", "Error")))
     when(titleValidator.validate(ValidLearningStep.title)).thenReturn(List())
-    when(languageValidator.validate("embedContent.language", Some("nb"))).thenReturn(None)
+    when(languageValidator.validate("embedUrl.language", Some("nb"))).thenReturn(None)
     val validationErrors = validator.validateLearningStep(ValidLearningStep.copy(description = List(Description("<strong>Gyldig beskrivelse</strong>", Some("bergensk")))))
     println(validationErrors)
     validationErrors.size should be(1)
@@ -55,7 +55,7 @@
   test("That DescriptionValidator validates both description text and language") {
     when(languageValidator.validate("description.language", Some("bergensk"))).thenReturn(Some(ValidationMessage("description.language", "Error")))
     when(titleValidator.validate(ValidLearningStep.title)).thenReturn(List())
-    when(languageValidator.validate("embedContent.language", Some("nb"))).thenReturn(None)
+    when(languageValidator.validate("embedUrl.language", Some("nb"))).thenReturn(None)
     val validationErrors = validator.validateLearningStep(ValidLearningStep.copy(description = List(Description("<h1>Ugyldig</h1>", Some("bergensk")))))
     validationErrors.size should be(2)
     validationErrors.head.field should equal("description.description")
@@ -75,60 +75,40 @@
     validationErrors.last.field should equal("description.description")
   }
 
-<<<<<<< HEAD
-  test("That validate returns error when embedContent contains html") {
+  test("That validate returns error when embedUrl contains html") {
     validMock()
     val validationMessages = validator.validateLearningStep(ValidLearningStep.copy(embedUrl = List(EmbedUrl("<strong>ikke gyldig</strong>", Some("nb")))))
-=======
-  test("That validate returns error when embedUrl contains html") {
-    val validationMessages = validator.validate(ValidLearningStep.copy(embedUrl = List(EmbedUrl("<strong>ikke gyldig</strong>", Some("nb")))))
->>>>>>> b2044b41
     validationMessages.size should be(1)
     validationMessages.head.field should equal("embedUrl.url")
   }
 
-<<<<<<< HEAD
-  test("That validate returns error when embedContent.language is invalid") {
+  test("That validate returns error when embedUrl.language is invalid") {
     when(languageValidator.validate("description.language", Some("nb"))).thenReturn(None)
     when(titleValidator.validate(ValidLearningStep.title)).thenReturn(List())
-    when(languageValidator.validate("embedContent.language", Some("bergensk"))).thenReturn(Some(ValidationMessage("embedContent.language", "Error")))
+    when(languageValidator.validate("embedUrl.language", Some("bergensk"))).thenReturn(Some(ValidationMessage("embedUrl.language", "Error")))
     val validationMessages = validator.validateLearningStep(ValidLearningStep.copy(embedUrl = List(EmbedUrl("http://www.ndla.no/123", Some("bergensk")))))
-=======
-  test("That validate returns error when embedUrl.language is invalid") {
-    val validationMessages = validator.validate(ValidLearningStep.copy(embedUrl = List(EmbedUrl("http://www.ndla.no/123", Some("bergensk")))))
->>>>>>> b2044b41
     validationMessages.size should be(1)
     validationMessages.head.field should equal("embedUrl.language")
   }
 
-<<<<<<< HEAD
-  test("That validate returns error for both embedContent.url and embedContent.language") {
+  test("That validate returns error for both embedUrl.url and embedUrl.language") {
     when(languageValidator.validate("description.language", Some("nb"))).thenReturn(None)
     when(titleValidator.validate(ValidLearningStep.title)).thenReturn(List())
-    when(languageValidator.validate("embedContent.language", Some("bergensk"))).thenReturn(Some(ValidationMessage("embedContent.language", "Error")))
+    when(languageValidator.validate("embedUrl.language", Some("bergensk"))).thenReturn(Some(ValidationMessage("embedUrl.language", "Error")))
 
     val validationMessages = validator.validateLearningStep(ValidLearningStep.copy(embedUrl = List(EmbedUrl("<h1>Ugyldig</h1>", Some("bergensk")))))
-=======
-  test("That validate returns error for both embedUrl.url and embedUrl.language") {
-    val validationMessages = validator.validate(ValidLearningStep.copy(embedUrl = List(EmbedUrl("<h1>Ugyldig</h1>", Some("bergensk")))))
->>>>>>> b2044b41
     validationMessages.size should be(2)
     validationMessages.head.field should equal("embedUrl.url")
     validationMessages.last.field should equal("embedUrl.language")
   }
 
-<<<<<<< HEAD
-  test("That all embedContents are validated") {
+  test("That all embedUrls are validated") {
     when(languageValidator.validate("description.language", Some("nb"))).thenReturn(None)
     when(titleValidator.validate(ValidLearningStep.title)).thenReturn(List())
-    when(languageValidator.validate("embedContent.language", Some("bergensk"))).thenReturn(Some(ValidationMessage("embedContent.language", "Error")))
-    when(languageValidator.validate("embedContent.language", Some("nb"))).thenReturn(None)
+    when(languageValidator.validate("embedUrl.language", Some("bergensk"))).thenReturn(Some(ValidationMessage("embedUrl.language", "Error")))
+    when(languageValidator.validate("embedUrl.language", Some("nb"))).thenReturn(None)
 
     val validationMessages = validator.validateLearningStep(ValidLearningStep.copy(embedUrl =
-=======
-  test("That all embedUrls are validated") {
-    val validationMessages = validator.validate(ValidLearningStep.copy(embedUrl =
->>>>>>> b2044b41
       List(
         EmbedUrl("<h1>Ugyldig</h1>", Some("nb")),
         EmbedUrl("http://www.ndla.no/123", Some("bergensk"))
@@ -151,35 +131,21 @@
     validator.validateLearningStep(ValidLearningStep.copy(license = None)) should equal(List())
   }
 
-<<<<<<< HEAD
-  test("That error is returned when no descriptions or embedContents are defined") {
+  test("That error is returned when no descriptions or embedUrls are defined") {
     validMock()
     val validationErrors = validator.validateLearningStep(ValidLearningStep.copy(description = List(), embedUrl = Seq()))
-=======
-  test("That error is returned when no descriptions or embedUrls are defined") {
-    val validationErrors = validator.validate(ValidLearningStep.copy(description = List(), embedUrl = Seq()))
->>>>>>> b2044b41
     validationErrors.size should be(1)
     validationErrors.head.field should equal("description|embedUrl")
     validationErrors.head.message should equal("A learningstep is required to have either a description, embedUrl or both.")
   }
 
-<<<<<<< HEAD
-  test("That no error is returned when a description is present, but no embedContents") {
+  test("That no error is returned when a description is present, but no embedUrls") {
     validMock()
     validator.validateLearningStep(ValidLearningStep.copy(embedUrl = Seq())) should equal(Seq())
   }
 
-  test("That no error is returned when an embedContent is present, but no descriptions") {
+  test("That no error is returned when an embedUrl is present, but no descriptions") {
     validMock()
     validator.validateLearningStep(ValidLearningStep.copy(description = List())) should equal(List())
-=======
-  test("That no error is returned when a description is present, but no embedUrls") {
-    validator.validate(ValidLearningStep.copy(embedUrl = Seq())) should equal(Seq())
-  }
-
-  test("That no error is returned when an embedUrl is present, but no descriptions") {
-    validator.validate(ValidLearningStep.copy(description = List())) should equal(List())
->>>>>>> b2044b41
   }
 }